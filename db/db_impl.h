//  Copyright (c) 2013, Facebook, Inc.  All rights reserved.
//  This source code is licensed under the BSD-style license found in the
//  LICENSE file in the root directory of this source tree. An additional grant
//  of patent rights can be found in the PATENTS file in the same directory.
//
// Copyright (c) 2011 The LevelDB Authors. All rights reserved.
// Use of this source code is governed by a BSD-style license that can be
// found in the LICENSE file. See the AUTHORS file for names of contributors.
#pragma once

#include <atomic>
#include <deque>
#include <set>
#include <utility>
#include <vector>
#include <string>

#include "db/dbformat.h"
#include "db/log_writer.h"
#include "db/snapshot.h"
#include "db/column_family.h"
#include "db/version_edit.h"
#include "memtable_list.h"
#include "port/port.h"
#include "rocksdb/db.h"
#include "rocksdb/env.h"
#include "rocksdb/memtablerep.h"
#include "rocksdb/transaction_log.h"
#include "util/autovector.h"
#include "util/stats_logger.h"
#include "util/thread_local.h"
#include "db/internal_stats.h"

namespace rocksdb {

class MemTable;
class TableCache;
class Version;
class VersionEdit;
class VersionSet;
class CompactionFilterV2;

class DBImpl : public DB {
 public:
  DBImpl(const DBOptions& options, const std::string& dbname);
  virtual ~DBImpl();

  // Implementations of the DB interface
  using DB::Put;
  virtual Status Put(const WriteOptions& options,
                     ColumnFamilyHandle* column_family, const Slice& key,
                     const Slice& value);
  using DB::Merge;
  virtual Status Merge(const WriteOptions& options,
                       ColumnFamilyHandle* column_family, const Slice& key,
                       const Slice& value);
  using DB::Delete;
  virtual Status Delete(const WriteOptions& options,
                        ColumnFamilyHandle* column_family, const Slice& key);
  using DB::Write;
  virtual Status Write(const WriteOptions& options, WriteBatch* updates);
  using DB::Get;
  virtual Status Get(const ReadOptions& options,
                     ColumnFamilyHandle* column_family, const Slice& key,
                     std::string* value);
  using DB::MultiGet;
  virtual std::vector<Status> MultiGet(
      const ReadOptions& options,
      const std::vector<ColumnFamilyHandle*>& column_family,
      const std::vector<Slice>& keys, std::vector<std::string>* values);

  virtual Status CreateColumnFamily(const ColumnFamilyOptions& options,
                                    const std::string& column_family,
                                    ColumnFamilyHandle** handle);
  virtual Status DropColumnFamily(ColumnFamilyHandle* column_family);

  // Returns false if key doesn't exist in the database and true if it may.
  // If value_found is not passed in as null, then return the value if found in
  // memory. On return, if value was found, then value_found will be set to true
  // , otherwise false.
  using DB::KeyMayExist;
  virtual bool KeyMayExist(const ReadOptions& options,
                           ColumnFamilyHandle* column_family, const Slice& key,
                           std::string* value, bool* value_found = nullptr);
  using DB::NewIterator;
  virtual Iterator* NewIterator(const ReadOptions& options,
                                ColumnFamilyHandle* column_family);
  virtual Status NewIterators(
      const ReadOptions& options,
      const std::vector<ColumnFamilyHandle*>& column_families,
      std::vector<Iterator*>* iterators);
  virtual const Snapshot* GetSnapshot();
  virtual void ReleaseSnapshot(const Snapshot* snapshot);
  using DB::GetProperty;
  virtual bool GetProperty(ColumnFamilyHandle* column_family,
                           const Slice& property, std::string* value);
  using DB::GetApproximateSizes;
  virtual void GetApproximateSizes(ColumnFamilyHandle* column_family,
                                   const Range* range, int n, uint64_t* sizes);
  using DB::CompactRange;
  virtual Status CompactRange(ColumnFamilyHandle* column_family,
                              const Slice* begin, const Slice* end,
                              bool reduce_level = false, int target_level = -1);

  using DB::NumberLevels;
  virtual int NumberLevels(ColumnFamilyHandle* column_family);
  using DB::MaxMemCompactionLevel;
  virtual int MaxMemCompactionLevel(ColumnFamilyHandle* column_family);
  using DB::Level0StopWriteTrigger;
  virtual int Level0StopWriteTrigger(ColumnFamilyHandle* column_family);
  virtual const std::string& GetName() const;
  virtual Env* GetEnv() const;
  using DB::GetOptions;
  virtual const Options& GetOptions(ColumnFamilyHandle* column_family) const;
  using DB::Flush;
  virtual Status Flush(const FlushOptions& options,
                       ColumnFamilyHandle* column_family);
  virtual Status DisableFileDeletions();
  virtual Status EnableFileDeletions(bool force);
  // All the returned filenames start with "/"
  virtual Status GetLiveFiles(std::vector<std::string>&,
                              uint64_t* manifest_file_size,
                              bool flush_memtable = true);
  virtual Status GetSortedWalFiles(VectorLogPtr& files);
  virtual SequenceNumber GetLatestSequenceNumber() const;
  virtual Status GetUpdatesSince(
      SequenceNumber seq_number, unique_ptr<TransactionLogIterator>* iter,
      const TransactionLogIterator::ReadOptions&
          read_options = TransactionLogIterator::ReadOptions());
  virtual Status DeleteFile(std::string name);

  virtual void GetLiveFilesMetaData(std::vector<LiveFileMetaData>* metadata);

  // checks if all live files exist on file system and that their file sizes
  // match to our in-memory records
  virtual Status CheckConsistency();

  virtual Status GetDbIdentity(std::string& identity);

  Status RunManualCompaction(ColumnFamilyData* cfd, int input_level,
                             int output_level, const Slice* begin,
                             const Slice* end);

  // Extra methods (for testing) that are not in the public DB interface

  // Compact any files in the named level that overlap [*begin, *end]
  Status TEST_CompactRange(int level, const Slice* begin, const Slice* end,
                           ColumnFamilyHandle* column_family = nullptr);

  // Force current memtable contents to be flushed.
  Status TEST_FlushMemTable(bool wait = true);

  // Wait for memtable compaction
  Status TEST_WaitForFlushMemTable(ColumnFamilyHandle* column_family = nullptr);

  // Wait for any compaction
  Status TEST_WaitForCompact();

  // Return an internal iterator over the current state of the database.
  // The keys of this iterator are internal keys (see format.h).
  // The returned iterator should be deleted when no longer needed.
  Iterator* TEST_NewInternalIterator(ColumnFamilyHandle* column_family =
                                         nullptr);

  // Return the maximum overlapping data (in bytes) at next level for any
  // file at a level >= 1.
  int64_t TEST_MaxNextLevelOverlappingBytes(ColumnFamilyHandle* column_family =
                                                nullptr);

  // Return the current manifest file no.
  uint64_t TEST_Current_Manifest_FileNo();

  // Trigger's a background call for testing.
  void TEST_PurgeObsoleteteWAL();

  // get total level0 file size. Only for testing.
  uint64_t TEST_GetLevel0TotalSize();

  void TEST_SetDefaultTimeToCheck(uint64_t default_interval_to_delete_obsolete_WAL)
  {
    default_interval_to_delete_obsolete_WAL_ = default_interval_to_delete_obsolete_WAL;
  }

  void TEST_GetFilesMetaData(ColumnFamilyHandle* column_family,
                             std::vector<std::vector<FileMetaData>>* metadata);

  // needed for CleanupIteratorState
  struct DeletionState {
    inline bool HaveSomethingToDelete() const {
      return  candidate_files.size() ||
        sst_delete_files.size() ||
        log_delete_files.size();
    }

    // a list of all files that we'll consider deleting
    // (every once in a while this is filled up with all files
    // in the DB directory)
    std::vector<std::string> candidate_files;

    // the list of all live sst files that cannot be deleted
    std::vector<uint64_t> sst_live;

    // a list of sst files that we need to delete
    std::vector<FileMetaData*> sst_delete_files;

    // a list of log files that we need to delete
    std::vector<uint64_t> log_delete_files;

    // a list of memtables to be free
    autovector<MemTable*> memtables_to_free;

    autovector<SuperVersion*> superversions_to_free;

    SuperVersion* new_superversion;  // if nullptr no new superversion

    // the current manifest_file_number, log_number and prev_log_number
    // that corresponds to the set of files in 'live'.
    uint64_t manifest_file_number, pending_manifest_file_number, log_number,
        prev_log_number;

    explicit DeletionState(bool create_superversion = false) {
      manifest_file_number = 0;
      pending_manifest_file_number = 0;
      log_number = 0;
      prev_log_number = 0;
      new_superversion = create_superversion ? new SuperVersion() : nullptr;
    }

    ~DeletionState() {
      // free pending memtables
      for (auto m : memtables_to_free) {
        delete m;
      }
      // free superversions
      for (auto s : superversions_to_free) {
        delete s;
      }
      // if new_superversion was not used, it will be non-nullptr and needs
      // to be freed here
      delete new_superversion;
    }
  };

  // Returns the list of live files in 'live' and the list
  // of all files in the filesystem in 'candidate_files'.
  // If force == false and the last call was less than
  // options_.delete_obsolete_files_period_micros microseconds ago,
  // it will not fill up the deletion_state
  void FindObsoleteFiles(DeletionState& deletion_state,
                         bool force,
                         bool no_full_scan = false);

  // Diffs the files listed in filenames and those that do not
  // belong to live files are posibly removed. Also, removes all the
  // files in sst_delete_files and log_delete_files.
  // It is not necessary to hold the mutex when invoking this method.
  void PurgeObsoleteFiles(DeletionState& deletion_state);

  ColumnFamilyHandle* DefaultColumnFamily() const;

 protected:
  Env* const env_;
  const std::string dbname_;
  unique_ptr<VersionSet> versions_;
  const DBOptions options_;

  Iterator* NewInternalIterator(const ReadOptions&, ColumnFamilyData* cfd,
                                SuperVersion* super_version);

 private:
  friend class DB;
  friend class InternalStats;
  friend class TailingIterator;
  friend struct SuperVersion;
  struct CompactionState;
  struct Writer;

  Status NewDB();

  // Recover the descriptor from persistent storage.  May do a significant
  // amount of work to recover recently logged updates.  Any changes to
  // be made to the descriptor are added to *edit.
  Status Recover(const std::vector<ColumnFamilyDescriptor>& column_families,
                 bool read_only = false, bool error_if_log_file_exist = false);

  void MaybeIgnoreError(Status* s) const;

  const Status CreateArchivalDirectory();

  // Delete any unneeded files and stale in-memory entries.
  void DeleteObsoleteFiles();

  // Flush the in-memory write buffer to storage.  Switches to a new
  // log-file/memtable and writes a new descriptor iff successful.
  Status FlushMemTableToOutputFile(ColumnFamilyData* cfd, bool* madeProgress,
                                   DeletionState& deletion_state,
                                   LogBuffer* log_buffer);

  Status RecoverLogFile(uint64_t log_number, SequenceNumber* max_sequence,
                        bool read_only);

  // The following two methods are used to flush a memtable to
  // storage. The first one is used atdatabase RecoveryTime (when the
  // database is opened) and is heavyweight because it holds the mutex
  // for the entire period. The second method WriteLevel0Table supports
  // concurrent flush memtables to storage.
  Status WriteLevel0TableForRecovery(ColumnFamilyData* cfd, MemTable* mem,
                                     VersionEdit* edit);
  Status WriteLevel0Table(ColumnFamilyData* cfd, autovector<MemTable*>& mems,
                          VersionEdit* edit, uint64_t* filenumber,
                          LogBuffer* log_buffer);

  uint64_t SlowdownAmount(int n, double bottom, double top);
<<<<<<< HEAD
  Status MakeRoomForWrite(ColumnFamilyData* cfd,
                          bool force /* flush even if there is room? */);
=======
  // MakeRoomForWrite will return superversion_to_free through an arugment,
  // which the caller needs to delete. We do it because caller can delete
  // the superversion outside of mutex.
  // old_log if not nullptr is the old log writer that should be safely
  // closed whenever DB mutex is released.
  Status MakeRoomForWrite(bool force /* compact even if there is room? */,
                          SuperVersion** superversion_to_free,
                          log::Writer** old_log);
>>>>>>> 7efdd9ef
  void BuildBatchGroup(Writer** last_writer,
                       autovector<WriteBatch*>* write_batch_group);

  // Force current memtable contents to be flushed.
  Status FlushMemTable(ColumnFamilyData* cfd, const FlushOptions& options);

  // Wait for memtable flushed
  Status WaitForFlushMemTable(ColumnFamilyData* cfd);

  void MaybeScheduleLogDBDeployStats();
  static void BGLogDBDeployStats(void* db);
  void LogDBDeployStats();

  void MaybeScheduleFlushOrCompaction();
  static void BGWorkCompaction(void* db);
  static void BGWorkFlush(void* db);
  void BackgroundCallCompaction();
  void BackgroundCallFlush();
  Status BackgroundCompaction(bool* madeProgress, DeletionState& deletion_state,
                              LogBuffer* log_buffer);
  Status BackgroundFlush(bool* madeProgress, DeletionState& deletion_state,
                         LogBuffer* log_buffer);
  void CleanupCompaction(CompactionState* compact, Status status);
  Status DoCompactionWork(CompactionState* compact,
                          DeletionState& deletion_state,
                          LogBuffer* log_buffer);

  // Call compaction filter if is_compaction_v2 is not true. Then iterate
  // through input and compact the kv-pairs
  Status ProcessKeyValueCompaction(
    SequenceNumber visible_at_tip,
    SequenceNumber earliest_snapshot,
    SequenceNumber latest_snapshot,
    DeletionState& deletion_state,
    bool bottommost_level,
    int64_t& imm_micros,
    Iterator* input,
    CompactionState* compact,
    bool is_compaction_v2,
    LogBuffer* log_buffer);

  // Call compaction_filter_v2->Filter() on kv-pairs in compact
  void CallCompactionFilterV2(CompactionState* compact,
    CompactionFilterV2* compaction_filter_v2);

  Status OpenCompactionOutputFile(CompactionState* compact);
  Status FinishCompactionOutputFile(CompactionState* compact, Iterator* input);
  Status InstallCompactionResults(CompactionState* compact,
                                  LogBuffer* log_buffer);
  void AllocateCompactionOutputFileNumbers(CompactionState* compact);
  void ReleaseCompactionUnusedFileNumbers(CompactionState* compact);

  void PurgeObsoleteWALFiles();

  Status GetSortedWalsOfType(const std::string& path,
                             VectorLogPtr& log_files,
                             WalFileType type);

  // Requires: all_logs should be sorted with earliest log file first
  // Retains all log files in all_logs which contain updates with seq no.
  // Greater Than or Equal to the requested SequenceNumber.
  Status RetainProbableWalFiles(VectorLogPtr& all_logs,
                                const SequenceNumber target);
  //  return true if
  bool CheckWalFileExistsAndEmpty(const WalFileType type,
                                  const uint64_t number);

  Status ReadFirstRecord(const WalFileType type, const uint64_t number,
                         WriteBatch* const result);

  Status ReadFirstLine(const std::string& fname, WriteBatch* const batch);

  void PrintStatistics();

  // dump rocksdb.stats to LOG
  void MaybeDumpStats();

  // Return the minimum empty level that could hold the total data in the
  // input level. Return the input level, if such level could not be found.
  int FindMinimumEmptyLevelFitting(ColumnFamilyData* cfd, int level);

  // Move the files in the input level to the target level.
  // If target_level < 0, automatically calculate the minimum level that could
  // hold the data set.
  Status ReFitLevel(ColumnFamilyData* cfd, int level, int target_level = -1);

  // Returns a pair of iterators (mutable-only and immutable-only) used
  // internally by TailingIterator and stores cfd->GetSuperVersionNumber() in
  // *superversion_number. These iterators are always up-to-date, i.e. can
  // be used to read new data.
  std::pair<Iterator*, Iterator*> GetTailingIteratorPair(
      const ReadOptions& options, ColumnFamilyData* cfd,
      uint64_t* superversion_number);

  // table_cache_ provides its own synchronization
  std::shared_ptr<Cache> table_cache_;

  // Lock over the persistent DB state.  Non-nullptr iff successfully acquired.
  FileLock* db_lock_;

  // State below is protected by mutex_
  port::Mutex mutex_;
  port::AtomicPointer shutting_down_;
  port::CondVar bg_cv_;          // Signalled when background work finishes
  uint64_t logfile_number_;
  unique_ptr<log::Writer> log_;
  ColumnFamilyHandleImpl* default_cf_handle_;
  unique_ptr<ColumnFamilyMemTablesImpl> column_family_memtables_;
  std::deque<uint64_t> alive_log_files_;

  std::string host_name_;

  std::unique_ptr<Directory> db_directory_;

  // Queue of writers.
  std::deque<Writer*> writers_;
  WriteBatch tmp_batch_;

  SnapshotList snapshots_;

  // Set of table files to protect from deletion because they are
  // part of ongoing compactions.
  std::set<uint64_t> pending_outputs_;

  // At least one compaction or flush job is pending but not yet scheduled
  // because of the max background thread limit.
  bool bg_schedule_needed_;

  // count how many background compactions are running or have been scheduled
  int bg_compaction_scheduled_;

  // If non-zero, MaybeScheduleFlushOrCompaction() will only schedule manual
  // compactions (if manual_compaction_ is not null). This mechanism enables
  // manual compactions to wait until all other compactions are finished.
  int bg_manual_only_;

  // number of background memtable flush jobs, submitted to the HIGH pool
  int bg_flush_scheduled_;

  // Has a background stats log thread scheduled?
  bool bg_logstats_scheduled_;

  // Information for a manual compaction
  struct ManualCompaction {
    ColumnFamilyData* cfd;
    int input_level;
    int output_level;
    bool done;
    Status status;
    bool in_progress;           // compaction request being processed?
    const InternalKey* begin;   // nullptr means beginning of key range
    const InternalKey* end;     // nullptr means end of key range
    InternalKey tmp_storage;    // Used to keep track of compaction progress
  };
  ManualCompaction* manual_compaction_;

  // Have we encountered a background error in paranoid mode?
  Status bg_error_;

  std::unique_ptr<StatsLogger> logger_;

  int64_t volatile last_log_ts;

  // shall we disable deletion of obsolete files
  // if 0 the deletion is enabled.
  // if non-zero, files will not be getting deleted
  // This enables two different threads to call
  // EnableFileDeletions() and DisableFileDeletions()
  // without any synchronization
  int disable_delete_obsolete_files_;

  // last time when DeleteObsoleteFiles was invoked
  uint64_t delete_obsolete_files_last_run_;

  // last time when PurgeObsoleteWALFiles ran.
  uint64_t purge_wal_files_last_run_;

  // last time stats were dumped to LOG
  std::atomic<uint64_t> last_stats_dump_time_microsec_;

  // obsolete files will be deleted every this seconds if ttl deletion is
  // enabled and archive size_limit is disabled.
  uint64_t default_interval_to_delete_obsolete_WAL_;

  bool flush_on_destroy_; // Used when disableWAL is true.

  static const int KEEP_LOG_FILE_NUM = 1000;
  std::string db_absolute_path_;

  // count of the number of contiguous delaying writes
  int delayed_writes_;

  // The options to access storage files
  const EnvOptions storage_options_;

  // A value of true temporarily disables scheduling of background work
  bool bg_work_gate_closed_;

  // Guard against multiple concurrent refitting
  bool refitting_level_;

  // Indicate DB was opened successfully
  bool opened_successfully_;

  // No copying allowed
  DBImpl(const DBImpl&);
  void operator=(const DBImpl&);

  // dump the delayed_writes_ to the log file and reset counter.
  void DelayLoggingAndReset();

  // Return the earliest snapshot where seqno is visible.
  // Store the snapshot right before that, if any, in prev_snapshot
  inline SequenceNumber findEarliestVisibleSnapshot(
    SequenceNumber in,
    std::vector<SequenceNumber>& snapshots,
    SequenceNumber* prev_snapshot);

  // Background threads call this function, which is just a wrapper around
  // the cfd->InstallSuperVersion() function. Background threads carry
  // deletion_state which can have new_superversion already allocated.
  void InstallSuperVersion(ColumnFamilyData* cfd,
                           DeletionState& deletion_state);

  using DB::GetPropertiesOfAllTables;
  virtual Status GetPropertiesOfAllTables(ColumnFamilyHandle* column_family,
                                          TablePropertiesCollection* props)
      override;

  // Function that Get and KeyMayExist call with no_io true or false
  // Note: 'value_found' from KeyMayExist propagates here
  Status GetImpl(const ReadOptions& options, ColumnFamilyHandle* column_family,
                 const Slice& key, std::string* value,
                 bool* value_found = nullptr);
};

// Sanitize db options.  The caller should delete result.info_log if
// it is not equal to src.info_log.
extern Options SanitizeOptions(const std::string& db,
                               const InternalKeyComparator* icmp,
                               const InternalFilterPolicy* ipolicy,
                               const Options& src);
extern DBOptions SanitizeOptions(const std::string& db, const DBOptions& src);

// Determine compression type, based on user options, level of the output
// file and whether compression is disabled.
// If enable_compression is false, then compression is always disabled no
// matter what the values of the other two parameters are.
// Otherwise, the compression type is determined based on options and level.
CompressionType GetCompressionType(const Options& options, int level,
                                   const bool enable_compression);

// Determine compression type for L0 file written by memtable flush.
CompressionType GetCompressionFlush(const Options& options);

}  // namespace rocksdb<|MERGE_RESOLUTION|>--- conflicted
+++ resolved
@@ -311,19 +311,11 @@
                           LogBuffer* log_buffer);
 
   uint64_t SlowdownAmount(int n, double bottom, double top);
-<<<<<<< HEAD
+
+  // TODO(icanadi) free superversion_to_free and old_log outside of mutex
   Status MakeRoomForWrite(ColumnFamilyData* cfd,
                           bool force /* flush even if there is room? */);
-=======
-  // MakeRoomForWrite will return superversion_to_free through an arugment,
-  // which the caller needs to delete. We do it because caller can delete
-  // the superversion outside of mutex.
-  // old_log if not nullptr is the old log writer that should be safely
-  // closed whenever DB mutex is released.
-  Status MakeRoomForWrite(bool force /* compact even if there is room? */,
-                          SuperVersion** superversion_to_free,
-                          log::Writer** old_log);
->>>>>>> 7efdd9ef
+
   void BuildBatchGroup(Writer** last_writer,
                        autovector<WriteBatch*>* write_batch_group);
 
