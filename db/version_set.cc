//  Copyright (c) 2013, Facebook, Inc.  All rights reserved.
//  This source code is licensed under the BSD-style license found in the
//  LICENSE file in the root directory of this source tree. An additional grant
//  of patent rights can be found in the PATENTS file in the same directory.
//
// Copyright (c) 2011 The LevelDB Authors. All rights reserved.
// Use of this source code is governed by a BSD-style license that can be
// found in the LICENSE file. See the AUTHORS file for names of contributors.

#define __STDC_FORMAT_MACROS
#include "db/version_set.h"

<<<<<<< HEAD
#define __STDC_FORMAT_MACROS

=======
>>>>>>> 63cef900
#include <inttypes.h>
#include <algorithm>
#include <map>
#include <set>
#include <climits>
#include <unordered_map>
#include <stdio.h>

#include "db/filename.h"
#include "db/log_reader.h"
#include "db/log_writer.h"
#include "db/memtable.h"
#include "db/merge_context.h"
#include "db/table_cache.h"
#include "db/compaction.h"
#include "rocksdb/env.h"
#include "rocksdb/merge_operator.h"
#include "table/table_reader.h"
#include "table/merger.h"
#include "table/two_level_iterator.h"
#include "table/format.h"
#include "table/meta_blocks.h"
#include "util/coding.h"
#include "util/logging.h"
#include "util/stop_watch.h"

namespace rocksdb {

static uint64_t TotalFileSize(const std::vector<FileMetaData*>& files) {
  uint64_t sum = 0;
  for (size_t i = 0; i < files.size() && files[i]; i++) {
    sum += files[i]->file_size;
  }
  return sum;
}

Version::~Version() {
  assert(refs_ == 0);

  // Remove from linked list
  prev_->next_ = next_;
  next_->prev_ = prev_;

  // Drop references to files
  for (int level = 0; level < num_levels_; level++) {
    for (size_t i = 0; i < files_[level].size(); i++) {
      FileMetaData* f = files_[level][i];
      assert(f->refs > 0);
      f->refs--;
      if (f->refs <= 0) {
        if (f->table_reader_handle) {
          cfd_->table_cache()->ReleaseHandle(f->table_reader_handle);
          f->table_reader_handle = nullptr;
        }
        vset_->obsolete_files_.push_back(f);
      }
    }
  }
  delete[] files_;
}

int FindFile(const InternalKeyComparator& icmp,
             const std::vector<FileMetaData*>& files,
             const Slice& key) {
  uint32_t left = 0;
  uint32_t right = files.size();
  while (left < right) {
    uint32_t mid = (left + right) / 2;
    const FileMetaData* f = files[mid];
    if (icmp.InternalKeyComparator::Compare(f->largest.Encode(), key) < 0) {
      // Key at "mid.largest" is < "target".  Therefore all
      // files at or before "mid" are uninteresting.
      left = mid + 1;
    } else {
      // Key at "mid.largest" is >= "target".  Therefore all files
      // after "mid" are uninteresting.
      right = mid;
    }
  }
  return right;
}

static bool AfterFile(const Comparator* ucmp,
                      const Slice* user_key, const FileMetaData* f) {
  // nullptr user_key occurs before all keys and is therefore never after *f
  return (user_key != nullptr &&
          ucmp->Compare(*user_key, f->largest.user_key()) > 0);
}

static bool BeforeFile(const Comparator* ucmp,
                       const Slice* user_key, const FileMetaData* f) {
  // nullptr user_key occurs after all keys and is therefore never before *f
  return (user_key != nullptr &&
          ucmp->Compare(*user_key, f->smallest.user_key()) < 0);
}

bool SomeFileOverlapsRange(
    const InternalKeyComparator& icmp,
    bool disjoint_sorted_files,
    const std::vector<FileMetaData*>& files,
    const Slice* smallest_user_key,
    const Slice* largest_user_key) {
  const Comparator* ucmp = icmp.user_comparator();
  if (!disjoint_sorted_files) {
    // Need to check against all files
    for (size_t i = 0; i < files.size(); i++) {
      const FileMetaData* f = files[i];
      if (AfterFile(ucmp, smallest_user_key, f) ||
          BeforeFile(ucmp, largest_user_key, f)) {
        // No overlap
      } else {
        return true;  // Overlap
      }
    }
    return false;
  }

  // Binary search over file list
  uint32_t index = 0;
  if (smallest_user_key != nullptr) {
    // Find the earliest possible internal key for smallest_user_key
    InternalKey small(*smallest_user_key, kMaxSequenceNumber,kValueTypeForSeek);
    index = FindFile(icmp, files, small.Encode());
  }

  if (index >= files.size()) {
    // beginning of range is after all files, so no overlap.
    return false;
  }

  return !BeforeFile(ucmp, largest_user_key, files[index]);
}

// An internal iterator.  For a given version/level pair, yields
// information about the files in the level.  For a given entry, key()
// is the largest key that occurs in the file, and value() is an
// 16-byte value containing the file number and file size, both
// encoded using EncodeFixed64.
class Version::LevelFileNumIterator : public Iterator {
 public:
  LevelFileNumIterator(const InternalKeyComparator& icmp,
                       const std::vector<FileMetaData*>* flist)
      : icmp_(icmp),
        flist_(flist),
        index_(flist->size()) {        // Marks as invalid
  }
  virtual bool Valid() const {
    return index_ < flist_->size();
  }
  virtual void Seek(const Slice& target) {
    index_ = FindFile(icmp_, *flist_, target);
  }
  virtual void SeekToFirst() { index_ = 0; }
  virtual void SeekToLast() {
    index_ = flist_->empty() ? 0 : flist_->size() - 1;
  }
  virtual void Next() {
    assert(Valid());
    index_++;
  }
  virtual void Prev() {
    assert(Valid());
    if (index_ == 0) {
      index_ = flist_->size();  // Marks as invalid
    } else {
      index_--;
    }
  }
  Slice key() const {
    assert(Valid());
    return (*flist_)[index_]->largest.Encode();
  }
  Slice value() const {
    assert(Valid());
    EncodeFixed64(value_buf_, (*flist_)[index_]->number);
    EncodeFixed64(value_buf_+8, (*flist_)[index_]->file_size);
    return Slice(value_buf_, sizeof(value_buf_));
  }
  virtual Status status() const { return Status::OK(); }
 private:
  const InternalKeyComparator icmp_;
  const std::vector<FileMetaData*>* const flist_;
  uint32_t index_;

  // Backing store for value().  Holds the file number and size.
  mutable char value_buf_[16];
};

static Iterator* GetFileIterator(void* arg, const ReadOptions& options,
                                 const EnvOptions& soptions,
                                 const InternalKeyComparator& icomparator,
                                 const Slice& file_value, bool for_compaction) {
  TableCache* cache = reinterpret_cast<TableCache*>(arg);
  if (file_value.size() != 16) {
    return NewErrorIterator(
        Status::Corruption("FileReader invoked with unexpected value"));
  } else {
    ReadOptions options_copy;
    if (options.prefix) {
      // suppress prefix filtering since we have already checked the
      // filters once at this point
      options_copy = options;
      options_copy.prefix = nullptr;
    }
    FileMetaData meta(DecodeFixed64(file_value.data()),
                      DecodeFixed64(file_value.data() + 8));
    return cache->NewIterator(
        options.prefix ? options_copy : options, soptions, icomparator, meta,
        nullptr /* don't need reference to table*/, for_compaction);
  }
}

bool Version::PrefixMayMatch(const ReadOptions& options,
                             const EnvOptions& soptions,
                             const Slice& internal_prefix,
                             Iterator* level_iter) const {
  bool may_match = true;
  level_iter->Seek(internal_prefix);
  if (!level_iter->Valid()) {
    // we're past end of level
    may_match = false;
  } else if (ExtractUserKey(level_iter->key()).starts_with(
                                             ExtractUserKey(internal_prefix))) {
    // TODO(tylerharter): do we need this case?  Or are we guaranteed
    // key() will always be the biggest value for this SST?
    may_match = true;
  } else {
    may_match = cfd_->table_cache()->PrefixMayMatch(
        options, cfd_->internal_comparator(),
        DecodeFixed64(level_iter->value().data()),
        DecodeFixed64(level_iter->value().data() + 8), internal_prefix,
        nullptr);
  }
  return may_match;
}

Status Version::GetPropertiesOfAllTables(TablePropertiesCollection* props) {
  auto table_cache = cfd_->table_cache();
  auto options = cfd_->options();
  for (int level = 0; level < num_levels_; level++) {
    for (const auto& file_meta : files_[level]) {
      auto fname = TableFileName(vset_->dbname_, file_meta->number);
      // 1. If the table is already present in table cache, load table
      // properties from there.
      std::shared_ptr<const TableProperties> table_properties;
      Status s = table_cache->GetTableProperties(
          vset_->storage_options_, cfd_->internal_comparator(), *file_meta,
          &table_properties, true /* no io */);
      if (s.ok()) {
        props->insert({fname, table_properties});
        continue;
      }

      // We only ignore error type `Incomplete` since it's by design that we
      // disallow table when it's not in table cache.
      if (!s.IsIncomplete()) {
        return s;
      }

      // 2. Table is not present in table cache, we'll read the table properties
      // directly from the properties block in the file.
      std::unique_ptr<RandomAccessFile> file;
      s = options->env->NewRandomAccessFile(fname, &file,
                                            vset_->storage_options_);
      if (!s.ok()) {
        return s;
      }

      TableProperties* raw_table_properties;
      // By setting the magic number to kInvalidTableMagicNumber, we can by
      // pass the magic number check in the footer.
      s = ReadTableProperties(
          file.get(), file_meta->file_size,
          Footer::kInvalidTableMagicNumber /* table's magic number */,
          vset_->env_, options->info_log.get(), &raw_table_properties);
      if (!s.ok()) {
        return s;
      }
      RecordTick(options->statistics.get(),
                 NUMBER_DIRECT_LOAD_TABLE_PROPERTIES);

      props->insert({fname, std::shared_ptr<const TableProperties>(
                                raw_table_properties)});
    }
  }

  return Status::OK();
}

Iterator* Version::NewConcatenatingIterator(const ReadOptions& options,
                                            const EnvOptions& soptions,
                                            int level) const {
  Iterator* level_iter =
      new LevelFileNumIterator(cfd_->internal_comparator(), &files_[level]);
  if (options.prefix) {
    InternalKey internal_prefix(*options.prefix, 0, kTypeValue);
    if (!PrefixMayMatch(options, soptions,
                        internal_prefix.Encode(), level_iter)) {
      delete level_iter;
      // nothing in this level can match the prefix
      return NewEmptyIterator();
    }
  }
  return NewTwoLevelIterator(level_iter, &GetFileIterator, cfd_->table_cache(),
                             options, soptions, cfd_->internal_comparator());
}

void Version::AddIterators(const ReadOptions& options,
                           const EnvOptions& soptions,
                           std::vector<Iterator*>* iters) {
  // Merge all level zero files together since they may overlap
  for (const FileMetaData* file : files_[0]) {
    iters->push_back(cfd_->table_cache()->NewIterator(
        options, soptions, cfd_->internal_comparator(), *file));
  }

  // For levels > 0, we can use a concatenating iterator that sequentially
  // walks through the non-overlapping files in the level, opening them
  // lazily.
  for (int level = 1; level < num_levels_; level++) {
    if (!files_[level].empty()) {
      iters->push_back(NewConcatenatingIterator(options, soptions, level));
    }
  }
}

// Callback from TableCache::Get()
namespace {
enum SaverState {
  kNotFound,
  kFound,
  kDeleted,
  kCorrupt,
  kMerge // saver contains the current merge result (the operands)
};
struct Saver {
  SaverState state;
  const Comparator* ucmp;
  Slice user_key;
  bool* value_found; // Is value set correctly? Used by KeyMayExist
  std::string* value;
  const MergeOperator* merge_operator;
  // the merge operations encountered;
  MergeContext* merge_context;
  Logger* logger;
  bool didIO;    // did we do any disk io?
  Statistics* statistics;
};
}

// Called from TableCache::Get and Table::Get when file/block in which
// key may  exist are not there in TableCache/BlockCache respectively. In this
// case we  can't guarantee that key does not exist and are not permitted to do
// IO to be  certain.Set the status=kFound and value_found=false to let the
// caller know that key may exist but is not there in memory
static void MarkKeyMayExist(void* arg) {
  Saver* s = reinterpret_cast<Saver*>(arg);
  s->state = kFound;
  if (s->value_found != nullptr) {
    *(s->value_found) = false;
  }
}

static bool SaveValue(void* arg, const ParsedInternalKey& parsed_key,
                      const Slice& v, bool didIO) {
  Saver* s = reinterpret_cast<Saver*>(arg);
  MergeContext* merge_contex = s->merge_context;
  std::string merge_result;  // temporary area for merge results later

  assert(s != nullptr && merge_contex != nullptr);

  // TODO: didIO and Merge?
  s->didIO = didIO;
  if (s->ucmp->Compare(parsed_key.user_key, s->user_key) == 0) {
    // Key matches. Process it
    switch (parsed_key.type) {
      case kTypeValue:
        if (kNotFound == s->state) {
          s->state = kFound;
          s->value->assign(v.data(), v.size());
        } else if (kMerge == s->state) {
          assert(s->merge_operator != nullptr);
          s->state = kFound;
          if (!s->merge_operator->FullMerge(s->user_key, &v,
                                            merge_contex->GetOperands(),
                                            s->value, s->logger)) {
            RecordTick(s->statistics, NUMBER_MERGE_FAILURES);
            s->state = kCorrupt;
          }
        } else {
          assert(false);
        }
        return false;

      case kTypeDeletion:
        if (kNotFound == s->state) {
          s->state = kDeleted;
        } else if (kMerge == s->state) {
          s->state = kFound;
          if (!s->merge_operator->FullMerge(s->user_key, nullptr,
                                            merge_contex->GetOperands(),
                                            s->value, s->logger)) {
            RecordTick(s->statistics, NUMBER_MERGE_FAILURES);
            s->state = kCorrupt;
          }
        } else {
          assert(false);
        }
        return false;

      case kTypeMerge:
        assert(s->state == kNotFound || s->state == kMerge);
        s->state = kMerge;
        merge_contex->PushOperand(v);
        while (merge_contex->GetNumOperands() >= 2) {
          // Attempt to merge operands together via user associateive merge
          if (s->merge_operator->PartialMerge(
                  s->user_key, merge_contex->GetOperand(0),
                  merge_contex->GetOperand(1), &merge_result, s->logger)) {
            merge_contex->PushPartialMergeResult(merge_result);
          } else {
            // Associative merge returns false ==> stack the operands
          break;
          }
      }
      return true;

      default:
        assert(false);
        break;
    }
  }

  // s->state could be Corrupt, merge or notfound

  return false;
}

static bool NewestFirst(FileMetaData* a, FileMetaData* b) {
  return a->number > b->number;
}
static bool NewestFirstBySeqNo(FileMetaData* a, FileMetaData* b) {
  if (a->smallest_seqno > b->smallest_seqno) {
    assert(a->largest_seqno > b->largest_seqno);
    return true;
  }
  assert(a->largest_seqno <= b->largest_seqno);
  return false;
}

Version::Version(ColumnFamilyData* cfd, VersionSet* vset,
                 uint64_t version_number)
    : cfd_(cfd),
      vset_(vset),
      next_(this),
      prev_(this),
      refs_(0),
      // cfd is nullptr if Version is dummy
      num_levels_(cfd == nullptr ? 0 : cfd->NumberLevels()),
      files_(new std::vector<FileMetaData*>[num_levels_]),
      files_by_size_(num_levels_),
      next_file_to_compact_by_size_(num_levels_),
      file_to_compact_(nullptr),
      file_to_compact_level_(-1),
      compaction_score_(num_levels_),
      compaction_level_(num_levels_),
      version_number_(version_number) {}

void Version::Get(const ReadOptions& options,
                  const LookupKey& k,
                  std::string* value,
                  Status* status,
                  MergeContext* merge_context,
                  GetStats* stats,
                  const Options& db_options,
                  bool* value_found) {
  Slice ikey = k.internal_key();
  Slice user_key = k.user_key();
  const Comparator* ucmp = cfd_->internal_comparator().user_comparator();

  auto merge_operator = db_options.merge_operator.get();
  auto logger = db_options.info_log;

  assert(status->ok() || status->IsMergeInProgress());
  Saver saver;
  saver.state = status->ok()? kNotFound : kMerge;
  saver.ucmp = ucmp;
  saver.user_key = user_key;
  saver.value_found = value_found;
  saver.value = value;
  saver.merge_operator = merge_operator;
  saver.merge_context = merge_context;
  saver.logger = logger.get();
  saver.didIO = false;
  saver.statistics = db_options.statistics.get();

  stats->seek_file = nullptr;
  stats->seek_file_level = -1;
  FileMetaData* last_file_read = nullptr;
  int last_file_read_level = -1;

  // We can search level-by-level since entries never hop across
  // levels.  Therefore we are guaranteed that if we find data
  // in an smaller level, later levels are irrelevant (unless we
  // are MergeInProgress).
  for (int level = 0; level < num_levels_; level++) {
    size_t num_files = files_[level].size();
    if (num_files == 0) continue;

    // Get the list of files to search in this level
    FileMetaData* const* files = &files_[level][0];

    // Some files may overlap each other. We find
    // all files that overlap user_key and process them in order from
    // newest to oldest. In the context of merge-operator,
    // this can occur at any level. Otherwise, it only occurs
    // at Level-0 (since Put/Deletes are always compacted into a single entry).
    uint32_t start_index;
    if (level == 0) {
      // On Level-0, we read through all files to check for overlap.
      start_index = 0;
    } else {
      // On Level-n (n>=1), files are sorted.
      // Binary search to find earliest index whose largest key >= ikey.
      // We will also stop when the file no longer overlaps ikey
      start_index = FindFile(cfd_->internal_comparator(), files_[level], ikey);
    }

    // Traverse each relevant file to find the desired key
#ifndef NDEBUG
    FileMetaData* prev_file = nullptr;
#endif
    for (uint32_t i = start_index; i < num_files; ++i) {
      FileMetaData* f = files[i];
      if (ucmp->Compare(user_key, f->smallest.user_key()) < 0 ||
          ucmp->Compare(user_key, f->largest.user_key()) > 0) {
        // Only process overlapping files.
        if (level > 0) {
          // If on Level-n (n>=1) then the files are sorted.
          // So we can stop looking when we are past the ikey.
          break;
        }
        // TODO: do we want to check file ranges for level0 files at all?
        // For new SST format where Get() is fast, we might want to consider
        // to avoid those two comparisons, if it can filter out too few files.
        continue;
      }
#ifndef NDEBUG
      // Sanity check to make sure that the files are correctly sorted
      if (prev_file) {
        if (level != 0) {
          int comp_sign = cfd_->internal_comparator().Compare(
              prev_file->largest, f->smallest);
          assert(comp_sign < 0);
        } else {
          // level == 0, the current file cannot be newer than the previous one.
          if (cfd_->options()->compaction_style == kCompactionStyleUniversal) {
            assert(!NewestFirstBySeqNo(f, prev_file));
          } else {
            assert(!NewestFirst(f, prev_file));
          }
        }
      }
      prev_file = f;
#endif
      bool tableIO = false;
      *status = cfd_->table_cache()->Get(options, cfd_->internal_comparator(),
                                         *f, ikey, &saver, SaveValue, &tableIO,
                                         MarkKeyMayExist);
      // TODO: examine the behavior for corrupted key
      if (!status->ok()) {
        return;
      }

      if (last_file_read != nullptr && stats->seek_file == nullptr) {
        // We have had more than one seek for this read.  Charge the 1st file.
        stats->seek_file = last_file_read;
        stats->seek_file_level = last_file_read_level;
      }

      // If we did any IO as part of the read, then we remember it because
      // it is a possible candidate for seek-based compaction. saver.didIO
      // is true if the block had to be read in from storage and was not
      // pre-exisiting in the block cache. Also, if this file was not pre-
      // existing in the table cache and had to be freshly opened that needed
      // the index blocks to be read-in, then tableIO is true. One thing
      // to note is that the index blocks are not part of the block cache.
      if (saver.didIO || tableIO) {
        last_file_read = f;
        last_file_read_level = level;
      }

      switch (saver.state) {
        case kNotFound:
          break;      // Keep searching in other files
        case kFound:
          return;
        case kDeleted:
          *status = Status::NotFound();  // Use empty error message for speed
          return;
        case kCorrupt:
          *status = Status::Corruption("corrupted key for ", user_key);
          return;
        case kMerge:
          break;
      }
    }
  }


  if (kMerge == saver.state) {
    // merge_operands are in saver and we hit the beginning of the key history
    // do a final merge of nullptr and operands;
    if (merge_operator->FullMerge(user_key, nullptr,
                                  saver.merge_context->GetOperands(),
                                  value, logger.get())) {
      *status = Status::OK();
    } else {
      RecordTick(db_options.statistics.get(), NUMBER_MERGE_FAILURES);
      *status = Status::Corruption("could not perform end-of-key merge for ",
                                   user_key);
    }
  } else {
    *status = Status::NotFound(); // Use an empty error message for speed
  }
}

bool Version::UpdateStats(const GetStats& stats) {
  FileMetaData* f = stats.seek_file;
  if (f != nullptr) {
    f->allowed_seeks--;
    if (f->allowed_seeks <= 0 && file_to_compact_ == nullptr) {
      file_to_compact_ = f;
      file_to_compact_level_ = stats.seek_file_level;
      return true;
    }
  }
  return false;
}

void Version::Finalize(std::vector<uint64_t>& size_being_compacted) {
  // Pre-sort level0 for Get()
  if (cfd_->options()->compaction_style == kCompactionStyleUniversal) {
    std::sort(files_[0].begin(), files_[0].end(), NewestFirstBySeqNo);
  } else {
    std::sort(files_[0].begin(), files_[0].end(), NewestFirst);
  }

  double max_score = 0;
  int max_score_level = 0;

  int num_levels_to_check =
      (cfd_->options()->compaction_style != kCompactionStyleUniversal)
          ? NumberLevels() - 1
          : 1;

  for (int level = 0; level < num_levels_to_check; level++) {
    double score;
    if (level == 0) {
      // We treat level-0 specially by bounding the number of files
      // instead of number of bytes for two reasons:
      //
      // (1) With larger write-buffer sizes, it is nice not to do too
      // many level-0 compactions.
      //
      // (2) The files in level-0 are merged on every read and
      // therefore we wish to avoid too many files when the individual
      // file size is small (perhaps because of a small write-buffer
      // setting, or very high compression ratios, or lots of
      // overwrites/deletions).
      int numfiles = 0;
      for (unsigned int i = 0; i < files_[level].size(); i++) {
        if (!files_[level][i]->being_compacted) {
          numfiles++;
        }
      }

      // If we are slowing down writes, then we better compact that first
      if (numfiles >= cfd_->options()->level0_stop_writes_trigger) {
        score = 1000000;
        // Log(options_->info_log, "XXX score l0 = 1000000000 max");
      } else if (numfiles >= cfd_->options()->level0_slowdown_writes_trigger) {
        score = 10000;
        // Log(options_->info_log, "XXX score l0 = 1000000 medium");
      } else {
        score = static_cast<double>(numfiles) /
                cfd_->options()->level0_file_num_compaction_trigger;
        if (score >= 1) {
          // Log(options_->info_log, "XXX score l0 = %d least", (int)score);
        }
      }
    } else {
      // Compute the ratio of current size to size limit.
      const uint64_t level_bytes =
          TotalFileSize(files_[level]) - size_being_compacted[level];
      score = static_cast<double>(level_bytes) /
              cfd_->compaction_picker()->MaxBytesForLevel(level);
      if (score > 1) {
        // Log(options_->info_log, "XXX score l%d = %d ", level, (int)score);
      }
      if (max_score < score) {
        max_score = score;
        max_score_level = level;
      }
    }
    compaction_level_[level] = level;
    compaction_score_[level] = score;
  }

  // update the max compaction score in levels 1 to n-1
  max_compaction_score_ = max_score;
  max_compaction_score_level_ = max_score_level;

  // sort all the levels based on their score. Higher scores get listed
  // first. Use bubble sort because the number of entries are small.
  for (int i = 0; i < NumberLevels() - 2; i++) {
    for (int j = i + 1; j < NumberLevels() - 1; j++) {
      if (compaction_score_[i] < compaction_score_[j]) {
        double score = compaction_score_[i];
        int level = compaction_level_[i];
        compaction_score_[i] = compaction_score_[j];
        compaction_level_[i] = compaction_level_[j];
        compaction_score_[j] = score;
        compaction_level_[j] = level;
      }
    }
  }
}

namespace {

// Compator that is used to sort files based on their size
// In normal mode: descending size
bool CompareSizeDescending(const Version::Fsize& first,
                           const Version::Fsize& second) {
  return (first.file->file_size > second.file->file_size);
}
// A static compator used to sort files based on their seqno
// In universal style : descending seqno
bool CompareSeqnoDescending(const Version::Fsize& first,
                            const Version::Fsize& second) {
  if (first.file->smallest_seqno > second.file->smallest_seqno) {
    assert(first.file->largest_seqno > second.file->largest_seqno);
    return true;
  }
  assert(first.file->largest_seqno <= second.file->largest_seqno);
  return false;
}

} // anonymous namespace

void Version::UpdateFilesBySize() {
  // No need to sort the highest level because it is never compacted.
  int max_level =
      (cfd_->options()->compaction_style == kCompactionStyleUniversal)
          ? NumberLevels()
          : NumberLevels() - 1;

  for (int level = 0; level < max_level; level++) {
    const std::vector<FileMetaData*>& files = files_[level];
    std::vector<int>& files_by_size = files_by_size_[level];
    assert(files_by_size.size() == 0);

    // populate a temp vector for sorting based on size
    std::vector<Fsize> temp(files.size());
    for (unsigned int i = 0; i < files.size(); i++) {
      temp[i].index = i;
      temp[i].file = files[i];
    }

    // sort the top number_of_files_to_sort_ based on file size
    if (cfd_->options()->compaction_style == kCompactionStyleUniversal) {
      int num = temp.size();
      std::partial_sort(temp.begin(), temp.begin() + num, temp.end(),
                        CompareSeqnoDescending);
    } else {
      int num = Version::number_of_files_to_sort_;
      if (num > (int)temp.size()) {
        num = temp.size();
      }
      std::partial_sort(temp.begin(), temp.begin() + num, temp.end(),
                        CompareSizeDescending);
    }
    assert(temp.size() == files.size());

    // initialize files_by_size_
    for (unsigned int i = 0; i < temp.size(); i++) {
      files_by_size.push_back(temp[i].index);
    }
    next_file_to_compact_by_size_[level] = 0;
    assert(files_[level].size() == files_by_size_[level].size());
  }
}

void Version::Ref() {
  ++refs_;
}

bool Version::Unref() {
  assert(refs_ >= 1);
  --refs_;
  if (refs_ == 0) {
    delete this;
    return true;
  }
  return false;
}

bool Version::NeedsCompaction() const {
  if (file_to_compact_ != nullptr) {
    return true;
  }
  // In universal compaction case, this check doesn't really
  // check the compaction condition, but checks num of files threshold
  // only. We are not going to miss any compaction opportunity
  // but it's likely that more compactions are scheduled but
  // ending up with nothing to do. We can improve it later.
  // TODO(sdong): improve this function to be accurate for universal
  //              compactions.
  int num_levels_to_check =
      (cfd_->options()->compaction_style != kCompactionStyleUniversal)
          ? NumberLevels() - 1
          : 1;
  for (int i = 0; i < num_levels_to_check; i++) {
    if (compaction_score_[i] >= 1) {
      return true;
    }
  }
  return false;
}

bool Version::OverlapInLevel(int level,
                             const Slice* smallest_user_key,
                             const Slice* largest_user_key) {
  return SomeFileOverlapsRange(cfd_->internal_comparator(), (level > 0),
                               files_[level], smallest_user_key,
                               largest_user_key);
}

int Version::PickLevelForMemTableOutput(
    const Slice& smallest_user_key,
    const Slice& largest_user_key) {
  int level = 0;
  if (!OverlapInLevel(0, &smallest_user_key, &largest_user_key)) {
    // Push to next level if there is no overlap in next level,
    // and the #bytes overlapping in the level after that are limited.
    InternalKey start(smallest_user_key, kMaxSequenceNumber, kValueTypeForSeek);
    InternalKey limit(largest_user_key, 0, static_cast<ValueType>(0));
    std::vector<FileMetaData*> overlaps;
    int max_mem_compact_level = cfd_->options()->max_mem_compaction_level;
    while (max_mem_compact_level > 0 && level < max_mem_compact_level) {
      if (OverlapInLevel(level + 1, &smallest_user_key, &largest_user_key)) {
        break;
      }
      if (level + 2 >= num_levels_) {
        level++;
        break;
      }
      GetOverlappingInputs(level + 2, &start, &limit, &overlaps);
      const uint64_t sum = TotalFileSize(overlaps);
      if (sum > cfd_->compaction_picker()->MaxGrandParentOverlapBytes(level)) {
        break;
      }
      level++;
    }
  }

  return level;
}

// Store in "*inputs" all files in "level" that overlap [begin,end]
// If hint_index is specified, then it points to a file in the
// overlapping range.
// The file_index returns a pointer to any file in an overlapping range.
void Version::GetOverlappingInputs(int level,
                                   const InternalKey* begin,
                                   const InternalKey* end,
                                   std::vector<FileMetaData*>* inputs,
                                   int hint_index,
                                   int* file_index) {
  inputs->clear();
  Slice user_begin, user_end;
  if (begin != nullptr) {
    user_begin = begin->user_key();
  }
  if (end != nullptr) {
    user_end = end->user_key();
  }
  if (file_index) {
    *file_index = -1;
  }
  const Comparator* user_cmp = cfd_->internal_comparator().user_comparator();
  if (begin != nullptr && end != nullptr && level > 0) {
    GetOverlappingInputsBinarySearch(level, user_begin, user_end, inputs,
      hint_index, file_index);
    return;
  }
  for (size_t i = 0; i < files_[level].size(); ) {
    FileMetaData* f = files_[level][i++];
    const Slice file_start = f->smallest.user_key();
    const Slice file_limit = f->largest.user_key();
    if (begin != nullptr && user_cmp->Compare(file_limit, user_begin) < 0) {
      // "f" is completely before specified range; skip it
    } else if (end != nullptr && user_cmp->Compare(file_start, user_end) > 0) {
      // "f" is completely after specified range; skip it
    } else {
      inputs->push_back(f);
      if (level == 0) {
        // Level-0 files may overlap each other.  So check if the newly
        // added file has expanded the range.  If so, restart search.
        if (begin != nullptr && user_cmp->Compare(file_start, user_begin) < 0) {
          user_begin = file_start;
          inputs->clear();
          i = 0;
        } else if (end != nullptr
            && user_cmp->Compare(file_limit, user_end) > 0) {
          user_end = file_limit;
          inputs->clear();
          i = 0;
        }
      } else if (file_index) {
        *file_index = i-1;
      }
    }
  }
}

// Store in "*inputs" all files in "level" that overlap [begin,end]
// Employ binary search to find at least one file that overlaps the
// specified range. From that file, iterate backwards and
// forwards to find all overlapping files.
void Version::GetOverlappingInputsBinarySearch(
    int level,
    const Slice& user_begin,
    const Slice& user_end,
    std::vector<FileMetaData*>* inputs,
    int hint_index,
    int* file_index) {
  assert(level > 0);
  int min = 0;
  int mid = 0;
  int max = files_[level].size() -1;
  bool foundOverlap = false;
  const Comparator* user_cmp = cfd_->internal_comparator().user_comparator();

  // if the caller already knows the index of a file that has overlap,
  // then we can skip the binary search.
  if (hint_index != -1) {
    mid = hint_index;
    foundOverlap = true;
  }

  while (!foundOverlap && min <= max) {
    mid = (min + max)/2;
    FileMetaData* f = files_[level][mid];
    const Slice file_start = f->smallest.user_key();
    const Slice file_limit = f->largest.user_key();
    if (user_cmp->Compare(file_limit, user_begin) < 0) {
      min = mid + 1;
    } else if (user_cmp->Compare(user_end, file_start) < 0) {
      max = mid - 1;
    } else {
      foundOverlap = true;
      break;
    }
  }

  // If there were no overlapping files, return immediately.
  if (!foundOverlap) {
    return;
  }
  // returns the index where an overlap is found
  if (file_index) {
    *file_index = mid;
  }
  ExtendOverlappingInputs(level, user_begin, user_end, inputs, mid);
}

// Store in "*inputs" all files in "level" that overlap [begin,end]
// The midIndex specifies the index of at least one file that
// overlaps the specified range. From that file, iterate backward
// and forward to find all overlapping files.
void Version::ExtendOverlappingInputs(
    int level,
    const Slice& user_begin,
    const Slice& user_end,
    std::vector<FileMetaData*>* inputs,
    unsigned int midIndex) {

  const Comparator* user_cmp = cfd_->internal_comparator().user_comparator();
#ifndef NDEBUG
  {
    // assert that the file at midIndex overlaps with the range
    assert(midIndex < files_[level].size());
    FileMetaData* f = files_[level][midIndex];
    const Slice fstart = f->smallest.user_key();
    const Slice flimit = f->largest.user_key();
    if (user_cmp->Compare(fstart, user_begin) >= 0) {
      assert(user_cmp->Compare(fstart, user_end) <= 0);
    } else {
      assert(user_cmp->Compare(flimit, user_begin) >= 0);
    }
  }
#endif
  int startIndex = midIndex + 1;
  int endIndex = midIndex;
  int count __attribute__((unused)) = 0;

  // check backwards from 'mid' to lower indices
  for (int i = midIndex; i >= 0 ; i--) {
    FileMetaData* f = files_[level][i];
    const Slice file_limit = f->largest.user_key();
    if (user_cmp->Compare(file_limit, user_begin) >= 0) {
      startIndex = i;
      assert((count++, true));
    } else {
      break;
    }
  }
  // check forward from 'mid+1' to higher indices
  for (unsigned int i = midIndex+1; i < files_[level].size(); i++) {
    FileMetaData* f = files_[level][i];
    const Slice file_start = f->smallest.user_key();
    if (user_cmp->Compare(file_start, user_end) <= 0) {
      assert((count++, true));
      endIndex = i;
    } else {
      break;
    }
  }
  assert(count == endIndex - startIndex + 1);

  // insert overlapping files into vector
  for (int i = startIndex; i <= endIndex; i++) {
    FileMetaData* f = files_[level][i];
    inputs->push_back(f);
  }
}

// Returns true iff the first or last file in inputs contains
// an overlapping user key to the file "just outside" of it (i.e.
// just after the last file, or just before the first file)
// REQUIRES: "*inputs" is a sorted list of non-overlapping files
bool Version::HasOverlappingUserKey(
    const std::vector<FileMetaData*>* inputs,
    int level) {

  // If inputs empty, there is no overlap.
  // If level == 0, it is assumed that all needed files were already included.
  if (inputs->empty() || level == 0){
    return false;
  }

  const Comparator* user_cmp = cfd_->internal_comparator().user_comparator();
  const std::vector<FileMetaData*>& files = files_[level];
  const size_t kNumFiles = files.size();

  // Check the last file in inputs against the file after it
  size_t last_file = FindFile(cfd_->internal_comparator(), files,
                              inputs->back()->largest.Encode());
  assert(0 <= last_file && last_file < kNumFiles);  // File should exist!
  if (last_file < kNumFiles-1) {                    // If not the last file
    const Slice last_key_in_input = files[last_file]->largest.user_key();
    const Slice first_key_after = files[last_file+1]->smallest.user_key();
    if (user_cmp->Compare(last_key_in_input, first_key_after) == 0) {
      // The last user key in input overlaps with the next file's first key
      return true;
    }
  }

  // Check the first file in inputs against the file just before it
  size_t first_file = FindFile(cfd_->internal_comparator(), files,
                               inputs->front()->smallest.Encode());
  assert(0 <= first_file && first_file <= last_file);   // File should exist!
  if (first_file > 0) {                                 // If not first file
    const Slice& first_key_in_input = files[first_file]->smallest.user_key();
    const Slice& last_key_before = files[first_file-1]->largest.user_key();
    if (user_cmp->Compare(first_key_in_input, last_key_before) == 0) {
      // The first user key in input overlaps with the previous file's last key
      return true;
    }
  }

  return false;
}

int64_t Version::NumLevelBytes(int level) const {
  assert(level >= 0);
  assert(level < NumberLevels());
  return TotalFileSize(files_[level]);
}

const char* Version::LevelSummary(LevelSummaryStorage* scratch) const {
  int len = snprintf(scratch->buffer, sizeof(scratch->buffer), "files[");
  for (int i = 0; i < NumberLevels(); i++) {
    int sz = sizeof(scratch->buffer) - len;
    int ret = snprintf(scratch->buffer + len, sz, "%d ", int(files_[i].size()));
    if (ret < 0 || ret >= sz) break;
    len += ret;
  }
  snprintf(scratch->buffer + len, sizeof(scratch->buffer) - len, "]");
  return scratch->buffer;
}

const char* Version::LevelFileSummary(FileSummaryStorage* scratch,
                                      int level) const {
  int len = snprintf(scratch->buffer, sizeof(scratch->buffer), "files_size[");
  for (const auto& f : files_[level]) {
    int sz = sizeof(scratch->buffer) - len;
    int ret = snprintf(scratch->buffer + len, sz,
                       "#%lu(seq=%lu,sz=%lu,%lu) ",
                       (unsigned long)f->number,
                       (unsigned long)f->smallest_seqno,
                       (unsigned long)f->file_size,
                       (unsigned long)f->being_compacted);
    if (ret < 0 || ret >= sz)
      break;
    len += ret;
  }
  snprintf(scratch->buffer + len, sizeof(scratch->buffer) - len, "]");
  return scratch->buffer;
}

int64_t Version::MaxNextLevelOverlappingBytes() {
  uint64_t result = 0;
  std::vector<FileMetaData*> overlaps;
  for (int level = 1; level < NumberLevels() - 1; level++) {
    for (const auto& f : files_[level]) {
      GetOverlappingInputs(level + 1, &f->smallest, &f->largest, &overlaps);
      const uint64_t sum = TotalFileSize(overlaps);
      if (sum > result) {
        result = sum;
      }
    }
  }
  return result;
}

void Version::AddLiveFiles(std::set<uint64_t>* live) {
  for (int level = 0; level < NumberLevels(); level++) {
    const std::vector<FileMetaData*>& files = files_[level];
    for (const auto& file : files) {
      live->insert(file->number);
    }
  }
}

std::string Version::DebugString(bool hex) const {
  std::string r;
  for (int level = 0; level < num_levels_; level++) {
    // E.g.,
    //   --- level 1 ---
    //   17:123['a' .. 'd']
    //   20:43['e' .. 'g']
    r.append("--- level ");
    AppendNumberTo(&r, level);
    r.append(" --- version# ");
    AppendNumberTo(&r, version_number_);
    r.append(" ---\n");
    const std::vector<FileMetaData*>& files = files_[level];
    for (size_t i = 0; i < files.size(); i++) {
      r.push_back(' ');
      AppendNumberTo(&r, files[i]->number);
      r.push_back(':');
      AppendNumberTo(&r, files[i]->file_size);
      r.append("[");
      r.append(files[i]->smallest.DebugString(hex));
      r.append(" .. ");
      r.append(files[i]->largest.DebugString(hex));
      r.append("]\n");
    }
  }
  return r;
}

// this is used to batch writes to the manifest file
struct VersionSet::ManifestWriter {
  Status status;
  bool done;
  port::CondVar cv;
  ColumnFamilyData* cfd;
  VersionEdit* edit;

  explicit ManifestWriter(port::Mutex* mu, ColumnFamilyData* cfd,
                          VersionEdit* e)
      : done(false), cv(mu), cfd(cfd), edit(e) {}
};

// A helper class so we can efficiently apply a whole sequence
// of edits to a particular state without creating intermediate
// Versions that contain full copies of the intermediate state.
class VersionSet::Builder {
 private:
  // Helper to sort by v->files_[file_number].smallest
  struct BySmallestKey {
    const InternalKeyComparator* internal_comparator;

    bool operator()(FileMetaData* f1, FileMetaData* f2) const {
      int r = internal_comparator->Compare(f1->smallest, f2->smallest);
      if (r != 0) {
        return (r < 0);
      } else {
        // Break ties by file number
        return (f1->number < f2->number);
      }
    }
  };

  typedef std::set<FileMetaData*, BySmallestKey> FileSet;
  struct LevelState {
    std::set<uint64_t> deleted_files;
    FileSet* added_files;
  };

  ColumnFamilyData* cfd_;
  Version* base_;
  LevelState* levels_;

 public:
  Builder(ColumnFamilyData* cfd) : cfd_(cfd), base_(cfd->current()) {
    base_->Ref();
    levels_ = new LevelState[base_->NumberLevels()];
    BySmallestKey cmp;
    cmp.internal_comparator = &cfd_->internal_comparator();
    for (int level = 0; level < base_->NumberLevels(); level++) {
      levels_[level].added_files = new FileSet(cmp);
    }
  }

  ~Builder() {
    for (int level = 0; level < base_->NumberLevels(); level++) {
      const FileSet* added = levels_[level].added_files;
      std::vector<FileMetaData*> to_unref;
      to_unref.reserve(added->size());
      for (FileSet::const_iterator it = added->begin();
          it != added->end(); ++it) {
        to_unref.push_back(*it);
      }
      delete added;
      for (uint32_t i = 0; i < to_unref.size(); i++) {
        FileMetaData* f = to_unref[i];
        f->refs--;
        if (f->refs <= 0) {
          if (f->table_reader_handle) {
            cfd_->table_cache()->ReleaseHandle(f->table_reader_handle);
            f->table_reader_handle = nullptr;
          }
          delete f;
        }
      }
    }

    delete[] levels_;
    base_->Unref();
  }

  void CheckConsistency(Version* v) {
#ifndef NDEBUG
    for (int level = 0; level < v->NumberLevels(); level++) {
      // Make sure there is no overlap in levels > 0
      if (level > 0) {
        for (uint32_t i = 1; i < v->files_[level].size(); i++) {
          const InternalKey& prev_end = v->files_[level][i-1]->largest;
          const InternalKey& this_begin = v->files_[level][i]->smallest;
          if (cfd_->internal_comparator().Compare(prev_end, this_begin) >= 0) {
            fprintf(stderr, "overlapping ranges in same level %s vs. %s\n",
                    prev_end.DebugString().c_str(),
                    this_begin.DebugString().c_str());
            abort();
          }
        }
      }
    }
#endif
  }

  void CheckConsistencyForDeletes(VersionEdit* edit, unsigned int number,
                                  int level) {
#ifndef NDEBUG
      // a file to be deleted better exist in the previous version
      bool found = false;
      for (int l = 0; !found && l < base_->NumberLevels(); l++) {
        const std::vector<FileMetaData*>& base_files = base_->files_[l];
        for (unsigned int i = 0; i < base_files.size(); i++) {
          FileMetaData* f = base_files[i];
          if (f->number == number) {
            found =  true;
            break;
          }
        }
      }
      // if the file did not exist in the previous version, then it
      // is possibly moved from lower level to higher level in current
      // version
      for (int l = level+1; !found && l < base_->NumberLevels(); l++) {
        const FileSet* added = levels_[l].added_files;
        for (FileSet::const_iterator added_iter = added->begin();
             added_iter != added->end(); ++added_iter) {
          FileMetaData* f = *added_iter;
          if (f->number == number) {
            found = true;
            break;
          }
        }
      }

      // maybe this file was added in a previous edit that was Applied
      if (!found) {
        const FileSet* added = levels_[level].added_files;
        for (FileSet::const_iterator added_iter = added->begin();
             added_iter != added->end(); ++added_iter) {
          FileMetaData* f = *added_iter;
          if (f->number == number) {
            found = true;
            break;
          }
        }
      }
      assert(found);
#endif
  }

  // Apply all of the edits in *edit to the current state.
  void Apply(VersionEdit* edit) {
    CheckConsistency(base_);

    // Delete files
    const VersionEdit::DeletedFileSet& del = edit->deleted_files_;
    for (const auto& del_file : del) {
      const auto level = del_file.first;
      const auto number = del_file.second;
      levels_[level].deleted_files.insert(number);
      CheckConsistencyForDeletes(edit, number, level);
    }

    // Add new files
    for (const auto& new_file : edit->new_files_) {
      const int level = new_file.first;
      FileMetaData* f = new FileMetaData(new_file.second);
      f->refs = 1;

      // We arrange to automatically compact this file after
      // a certain number of seeks.  Let's assume:
      //   (1) One seek costs 10ms
      //   (2) Writing or reading 1MB costs 10ms (100MB/s)
      //   (3) A compaction of 1MB does 25MB of IO:
      //         1MB read from this level
      //         10-12MB read from next level (boundaries may be misaligned)
      //         10-12MB written to next level
      // This implies that 25 seeks cost the same as the compaction
      // of 1MB of data.  I.e., one seek costs approximately the
      // same as the compaction of 40KB of data.  We are a little
      // conservative and allow approximately one seek for every 16KB
      // of data before triggering a compaction.
      f->allowed_seeks = (f->file_size / 16384);
      if (f->allowed_seeks < 100) f->allowed_seeks = 100;

      levels_[level].deleted_files.erase(f->number);
      levels_[level].added_files->insert(f);
    }
  }

  // Save the current state in *v.
  void SaveTo(Version* v) {
    CheckConsistency(base_);
    CheckConsistency(v);
    BySmallestKey cmp;
    cmp.internal_comparator = &cfd_->internal_comparator();
    for (int level = 0; level < base_->NumberLevels(); level++) {
      // Merge the set of added files with the set of pre-existing files.
      // Drop any deleted files.  Store the result in *v.
      const auto& base_files = base_->files_[level];
      auto base_iter = base_files.begin();
      auto base_end = base_files.end();
      const auto& added_files = *levels_[level].added_files;
      v->files_[level].reserve(base_files.size() + added_files.size());

      for (const auto& added : added_files) {
        // Add all smaller files listed in base_
        for (auto bpos = std::upper_bound(base_iter, base_end, added, cmp);
             base_iter != bpos;
             ++base_iter) {
          MaybeAddFile(v, level, *base_iter);
        }

        MaybeAddFile(v, level, added);
      }

      // Add remaining base files
      for (; base_iter != base_end; ++base_iter) {
        MaybeAddFile(v, level, *base_iter);
      }
    }

    CheckConsistency(v);
  }

  void LoadTableHandlers() {
    for (int level = 0; level < cfd_->NumberLevels(); level++) {
      for (auto& file_meta : *(levels_[level].added_files)) {
        assert (!file_meta->table_reader_handle);
        bool table_io;
        cfd_->table_cache()->FindTable(
            base_->vset_->storage_options_, cfd_->internal_comparator(),
            file_meta->number, file_meta->file_size,
            &file_meta->table_reader_handle, &table_io, false);
      }
    }
  }

  void MaybeAddFile(Version* v, int level, FileMetaData* f) {
    if (levels_[level].deleted_files.count(f->number) > 0) {
      // File is deleted: do nothing
    } else {
      auto* files = &v->files_[level];
      if (level > 0 && !files->empty()) {
        // Must not overlap
        assert(cfd_->internal_comparator().Compare(
                   (*files)[files->size() - 1]->largest, f->smallest) < 0);
      }
      f->refs++;
      files->push_back(f);
    }
  }
};

VersionSet::VersionSet(const std::string& dbname, const DBOptions* options,
                       const EnvOptions& storage_options, Cache* table_cache)
    : column_family_set_(new ColumnFamilySet(dbname, options, storage_options,
                                             table_cache)),
      env_(options->env),
      dbname_(dbname),
      options_(options),
      next_file_number_(2),
      manifest_file_number_(0),  // Filled by Recover()
      pending_manifest_file_number_(0),
      last_sequence_(0),
      prev_log_number_(0),
      current_version_number_(0),
      manifest_file_size_(0),
      storage_options_(storage_options),
      storage_options_compactions_(storage_options_) {}

VersionSet::~VersionSet() {
  // we need to delete column_family_set_ because its destructor depends on
  // VersionSet
  column_family_set_.reset();
  for (auto file : obsolete_files_) {
    delete file;
  }
  obsolete_files_.clear();
}

void VersionSet::AppendVersion(ColumnFamilyData* column_family_data,
                               Version* v) {
  // Make "v" current
  assert(v->refs_ == 0);
  Version* current = column_family_data->current();
  assert(v != current);
  if (current != nullptr) {
    assert(current->refs_ > 0);
    current->Unref();
  }
  column_family_data->SetCurrent(v);
  v->Ref();

  // Append to linked list
  v->prev_ = column_family_data->dummy_versions()->prev_;
  v->next_ = column_family_data->dummy_versions();
  v->prev_->next_ = v;
  v->next_->prev_ = v;
}

Status VersionSet::LogAndApply(ColumnFamilyData* column_family_data,
                               VersionEdit* edit, port::Mutex* mu,
                               Directory* db_directory, bool new_descriptor_log,
                               const ColumnFamilyOptions* options) {
  mu->AssertHeld();

  // column_family_data can be nullptr only if this is column_family_add.
  // in that case, we also need to specify ColumnFamilyOptions
  if (column_family_data == nullptr) {
    assert(edit->is_column_family_add_);
    assert(options != nullptr);
  }

  // queue our request
  ManifestWriter w(mu, column_family_data, edit);
  manifest_writers_.push_back(&w);
  while (!w.done && &w != manifest_writers_.front()) {
    w.cv.Wait();
  }
  if (w.done) {
    return w.status;
  }
  if (column_family_data != nullptr && column_family_data->IsDropped()) {
    // if column family is dropped by the time we get here, no need to write
    // anything to the manifest
    manifest_writers_.pop_front();
    // Notify new head of write queue
    if (!manifest_writers_.empty()) {
      manifest_writers_.front()->cv.Signal();
    }
    return Status::OK();
  }

  std::vector<VersionEdit*> batch_edits;
  Version* v = nullptr;
  std::unique_ptr<Builder> builder(nullptr);

  // process all requests in the queue
  ManifestWriter* last_writer = &w;
  assert(!manifest_writers_.empty());
  assert(manifest_writers_.front() == &w);
  if (edit->IsColumnFamilyManipulation()) {
    // no group commits for column family add or drop
    LogAndApplyCFHelper(edit);
    batch_edits.push_back(edit);
  } else {
    v = new Version(column_family_data, this, current_version_number_++);
    builder.reset(new Builder(column_family_data));
    for (const auto& writer : manifest_writers_) {
      if (writer->edit->IsColumnFamilyManipulation() ||
          writer->cfd->GetID() != column_family_data->GetID()) {
        // no group commits for column family add or drop
        // also, group commits across column families are not supported
        break;
      }
      last_writer = writer;
      LogAndApplyHelper(column_family_data, builder.get(), v, last_writer->edit,
                        mu);
      batch_edits.push_back(last_writer->edit);
    }
    builder->SaveTo(v);
  }

  // Initialize new descriptor log file if necessary by creating
  // a temporary file that contains a snapshot of the current version.
  uint64_t new_manifest_file_size = 0;
  Status s;

  assert(pending_manifest_file_number_ == 0);
  if (!descriptor_log_ ||
      manifest_file_size_ > options_->max_manifest_file_size) {
    pending_manifest_file_number_ = NewFileNumber();
    batch_edits.back()->SetNextFile(next_file_number_);
    new_descriptor_log = true;
<<<<<<< HEAD
    manifest_file_number_ = NewFileNumber(); // Change manifest file no.
  }

  if (new_descriptor_log) {
    new_manifest_filename = DescriptorFileName(dbname_, manifest_file_number_);
    edit->SetNextFile(next_file_number_);
    // if we're writing out new snapshot make sure to persist max column
    // family
    if (column_family_set_->GetMaxColumnFamily() > 0) {
      edit->SetMaxColumnFamily(column_family_set_->GetMaxColumnFamily());
    }
=======
  } else {
    pending_manifest_file_number_ = manifest_file_number_;
>>>>>>> 63cef900
  }

  // Unlock during expensive operations. New writes cannot get here
  // because &w is ensuring that all new writes get queued.
  {
    std::vector<uint64_t> size_being_compacted;
    if (!edit->IsColumnFamilyManipulation()) {
      size_being_compacted.resize(v->NumberLevels() - 1);
      // calculate the amount of data being compacted at every level
      column_family_data->compaction_picker()->SizeBeingCompacted(
          size_being_compacted);
    }

    mu->Unlock();

    if (!edit->IsColumnFamilyManipulation() && options_->max_open_files == -1) {
      // unlimited table cache. Pre-load table handle now.
      // Need to do it out of the mutex.
      builder->LoadTableHandlers();
    }

    // This is fine because everything inside of this block is serialized --
    // only one thread can be here at the same time
    if (new_descriptor_log) {
      unique_ptr<WritableFile> descriptor_file;
      s = env_->NewWritableFile(
          DescriptorFileName(dbname_, pending_manifest_file_number_),
          &descriptor_file, env_->OptimizeForManifestWrite(storage_options_));
      if (s.ok()) {
        descriptor_log_.reset(new log::Writer(std::move(descriptor_file)));
        s = WriteSnapshot(descriptor_log_.get());
      }
    }

    if (!edit->IsColumnFamilyManipulation()) {
      // The calls to Finalize and UpdateFilesBySize are cpu-heavy
      // and is best called outside the mutex.
      v->Finalize(size_being_compacted);
      v->UpdateFilesBySize();
    }

    // Write new record to MANIFEST log
    if (s.ok()) {
      for (auto& e : batch_edits) {
        std::string record;
        e->EncodeTo(&record);
        s = descriptor_log_->AddRecord(record);
        if (!s.ok()) {
          break;
        }
      }
      if (s.ok()) {
        if (options_->use_fsync) {
          StopWatch sw(env_, options_->statistics.get(),
                       MANIFEST_FILE_SYNC_MICROS);
          s = descriptor_log_->file()->Fsync();
        } else {
          StopWatch sw(env_, options_->statistics.get(),
                       MANIFEST_FILE_SYNC_MICROS);
          s = descriptor_log_->file()->Sync();
        }
      }
      if (!s.ok()) {
        Log(options_->info_log, "MANIFEST write: %s\n", s.ToString().c_str());
        bool all_records_in = true;
        for (auto& e : batch_edits) {
          std::string record;
          e->EncodeTo(&record);
          if (!ManifestContains(pending_manifest_file_number_, record)) {
            all_records_in = false;
            break;
          }
        }
        if (all_records_in) {
          Log(options_->info_log,
              "MANIFEST contains log record despite error; advancing to new "
              "version to prevent mismatch between in-memory and logged state"
              " If paranoid is set, then the db is now in readonly mode.");
          s = Status::OK();
        }
      }
    }

    // If we just created a new descriptor file, install it by writing a
    // new CURRENT file that points to it.
    if (s.ok() && new_descriptor_log) {
      s = SetCurrentFile(env_, dbname_, pending_manifest_file_number_);
      if (s.ok() && pending_manifest_file_number_ > manifest_file_number_) {
        // delete old manifest file
        Log(options_->info_log,
            "Deleting manifest %" PRIu64 " current manifest %" PRIu64 "\n",
            manifest_file_number_, pending_manifest_file_number_);
        // we don't care about an error here, PurgeObsoleteFiles will take care
        // of it later
        env_->DeleteFile(DescriptorFileName(dbname_, manifest_file_number_));
      }
      if (!options_->disableDataSync && db_directory != nullptr) {
        db_directory->Fsync();
      }
    }

    if (s.ok()) {
      // find offset in manifest file where this version is stored.
      new_manifest_file_size = descriptor_log_->file()->GetFileSize();
    }

    LogFlush(options_->info_log);
    mu->Lock();
  }

  // Install the new version
  if (s.ok()) {
<<<<<<< HEAD
    if (edit->is_column_family_add_) {
      // no group commit on column family add
      assert(batch_edits.size() == 1);
      assert(options != nullptr);
      CreateColumnFamily(*options, edit);
    } else if (edit->is_column_family_drop_) {
      assert(batch_edits.size() == 1);
      column_family_data->SetDropped();
      if (column_family_data->Unref()) {
        delete column_family_data;
      }
    } else {
      uint64_t max_log_number_in_batch  = 0;
      for (auto& e : batch_edits) {
        if (e->has_log_number_) {
          max_log_number_in_batch =
              std::max(max_log_number_in_batch, e->log_number_);
        }
      }
      if (max_log_number_in_batch != 0) {
        assert(column_family_data->GetLogNumber() < max_log_number_in_batch);
        column_family_data->SetLogNumber(max_log_number_in_batch);
      }
      AppendVersion(column_family_data, v);
    }

    manifest_file_size_ = new_manifest_file_size;
=======
    manifest_file_number_ = pending_manifest_file_number_;
    manifest_file_size_ = new_manifest_file_size;
    AppendVersion(v);
    if (max_log_number_in_batch != 0) {
      assert(log_number_ < max_log_number_in_batch);
      log_number_ = max_log_number_in_batch;
    }
>>>>>>> 63cef900
    prev_log_number_ = edit->prev_log_number_;
  } else {
    Log(options_->info_log, "Error in committing version %lu",
        (unsigned long)v->GetVersionNumber());
    delete v;
    if (new_descriptor_log) {
      descriptor_log_.reset();
      env_->DeleteFile(
          DescriptorFileName(dbname_, pending_manifest_file_number_));
    }
  }
  pending_manifest_file_number_ = 0;

  // wake up all the waiting writers
  while (true) {
    ManifestWriter* ready = manifest_writers_.front();
    manifest_writers_.pop_front();
    if (ready != &w) {
      ready->status = s;
      ready->done = true;
      ready->cv.Signal();
    }
    if (ready == last_writer) break;
  }
  // Notify new head of write queue
  if (!manifest_writers_.empty()) {
    manifest_writers_.front()->cv.Signal();
  }
  return s;
}

void VersionSet::LogAndApplyCFHelper(VersionEdit* edit) {
  assert(edit->IsColumnFamilyManipulation());
  edit->SetNextFile(next_file_number_);
  edit->SetLastSequence(last_sequence_);
  if (edit->is_column_family_drop_) {
    // if we drop column family, we have to make sure to save max column family,
    // so that we don't reuse existing ID
    edit->SetMaxColumnFamily(column_family_set_->GetMaxColumnFamily());
  }
}

void VersionSet::LogAndApplyHelper(ColumnFamilyData* cfd, Builder* builder,
                                   Version* v, VersionEdit* edit,
                                   port::Mutex* mu) {
  mu->AssertHeld();
  assert(!edit->IsColumnFamilyManipulation());

  if (edit->has_log_number_) {
    assert(edit->log_number_ >= cfd->GetLogNumber());
    assert(edit->log_number_ < next_file_number_);
  }

  if (!edit->has_prev_log_number_) {
    edit->SetPrevLogNumber(prev_log_number_);
  }
  edit->SetNextFile(next_file_number_);
  edit->SetLastSequence(last_sequence_);

  builder->Apply(edit);
}

Status VersionSet::Recover(
    const std::vector<ColumnFamilyDescriptor>& column_families) {
  std::unordered_map<std::string, ColumnFamilyOptions> cf_name_to_options;
  for (auto cf : column_families) {
    cf_name_to_options.insert({cf.name, cf.options});
  }
  // keeps track of column families in manifest that were not found in
  // column families parameters. if those column families are not dropped
  // by subsequent manifest records, Recover() will return failure status
  std::set<int> column_families_not_found;

  // Read "CURRENT" file, which contains a pointer to the current manifest file
  std::string manifest_filename;
  Status s = ReadFileToString(
      env_, CurrentFileName(dbname_), &manifest_filename
  );
  if (!s.ok()) {
    return s;
  }
  if (manifest_filename.empty() ||
      manifest_filename.back() != '\n') {
    return Status::Corruption("CURRENT file does not end with newline");
  }
  // remove the trailing '\n'
  manifest_filename.resize(manifest_filename.size() - 1);
  FileType type;
  bool parse_ok =
      ParseFileName(manifest_filename, &manifest_file_number_, &type);
  if (!parse_ok || type != kDescriptorFile) {
    return Status::Corruption("CURRENT file corrupted");
  }

  Log(options_->info_log, "Recovering from manifest file:%s\n",
      manifest_filename.c_str());

  manifest_filename = dbname_ + "/" + manifest_filename;
  unique_ptr<SequentialFile> manifest_file;
  s = env_->NewSequentialFile(manifest_filename, &manifest_file,
                              storage_options_);
  if (!s.ok()) {
    return s;
  }
  uint64_t manifest_file_size;
  s = env_->GetFileSize(manifest_filename, &manifest_file_size);
  if (!s.ok()) {
    return s;
  }

  bool have_version_number = false;
  bool log_number_decrease = false;
  bool have_log_number = false;
  bool have_prev_log_number = false;
  bool have_next_file = false;
  bool have_last_sequence = false;
  uint64_t next_file = 0;
  uint64_t last_sequence = 0;
  uint64_t log_number = 0;
  uint64_t prev_log_number = 0;
  uint32_t max_column_family = 0;
  std::unordered_map<uint32_t, Builder*> builders;

  // add default column family
  auto default_cf_iter = cf_name_to_options.find(default_column_family_name);
  if (default_cf_iter == cf_name_to_options.end()) {
    return Status::InvalidArgument("Default column family not specified");
  }
  VersionEdit default_cf_edit;
  default_cf_edit.AddColumnFamily(default_column_family_name);
  default_cf_edit.SetColumnFamily(0);
  ColumnFamilyData* default_cfd =
      CreateColumnFamily(default_cf_iter->second, &default_cf_edit);
  builders.insert({0, new Builder(default_cfd)});

  {
    VersionSet::LogReporter reporter;
    reporter.status = &s;
    log::Reader reader(std::move(manifest_file), &reporter, true /*checksum*/,
                       0 /*initial_offset*/);
    Slice record;
    std::string scratch;
    while (reader.ReadRecord(&record, &scratch) && s.ok()) {
      VersionEdit edit;
      s = edit.DecodeFrom(record);
      if (!s.ok()) {
        break;
      }

      // Not found means that user didn't supply that column
      // family option AND we encountered column family add
      // record. Once we encounter column family drop record,
      // we will delete the column family from
      // column_families_not_found.
      bool cf_in_not_found =
          column_families_not_found.find(edit.column_family_) !=
          column_families_not_found.end();
      // in builders means that user supplied that column family
      // option AND that we encountered column family add record
      bool cf_in_builders =
          builders.find(edit.column_family_) != builders.end();

      // they can't both be true
      assert(!(cf_in_not_found && cf_in_builders));

      ColumnFamilyData* cfd = nullptr;

      if (edit.is_column_family_add_) {
        if (cf_in_builders || cf_in_not_found) {
          s = Status::Corruption(
              "Manifest adding the same column family twice");
          break;
        }
        auto cf_options = cf_name_to_options.find(edit.column_family_name_);
        if (cf_options == cf_name_to_options.end()) {
          column_families_not_found.insert(edit.column_family_);
        } else {
          cfd = CreateColumnFamily(cf_options->second, &edit);
          builders.insert({edit.column_family_, new Builder(cfd)});
        }
      } else if (edit.is_column_family_drop_) {
        if (cf_in_builders) {
          auto builder = builders.find(edit.column_family_);
          assert(builder != builders.end());
          delete builder->second;
          builders.erase(builder);
          cfd = column_family_set_->GetColumnFamily(edit.column_family_);
          if (cfd->Unref()) {
            delete cfd;
            cfd = nullptr;
          } else {
            // who else can have reference to cfd!?
            assert(false);
          }
        } else if (cf_in_not_found) {
          column_families_not_found.erase(edit.column_family_);
        } else {
          s = Status::Corruption(
              "Manifest - dropping non-existing column family");
          break;
        }
      } else if (!cf_in_not_found) {
        if (!cf_in_builders) {
          s = Status::Corruption(
              "Manifest record referencing unknown column family");
          break;
        }

        cfd = column_family_set_->GetColumnFamily(edit.column_family_);
        // this should never happen since cf_in_builders is true
        assert(cfd != nullptr);
        if (edit.max_level_ >= cfd->current()->NumberLevels()) {
          s = Status::InvalidArgument(
              "db has more levels than options.num_levels");
          break;
        }

        // if it is not column family add or column family drop,
        // then it's a file add/delete, which should be forwarded
        // to builder
        auto builder = builders.find(edit.column_family_);
        assert(builder != builders.end());
        builder->second->Apply(&edit);
      }

<<<<<<< HEAD
      if (cfd != nullptr) {
        if (edit.has_log_number_) {
          if (cfd->GetLogNumber() > edit.log_number_) {
            s = Status::Corruption(
                "Log Numbers in MANIFEST are not always increasing");
          }
          cfd->SetLogNumber(edit.log_number_);
          have_log_number = true;
        }
        if (edit.has_comparator_ &&
            edit.comparator_ != cfd->user_comparator()->Name()) {
          s = Status::InvalidArgument(
              cfd->user_comparator()->Name(),
              "does not match existing comparator " + edit.comparator_);
          break;
=======
      if (edit.has_version_number_) {
        have_version_number = true;
      }

      // Only a flush's edit or a new snapshot can write log number during
      // LogAndApply. Since memtables are flushed and inserted into
      // manifest_writers_ queue in order, the log number in MANIFEST file
      // should be monotonically increasing.
      if (edit.has_log_number_) {
        if (have_log_number && log_number >= edit.log_number_) {
          log_number_decrease = true;
        } else {
          log_number = edit.log_number_;
          have_log_number = true;
>>>>>>> 63cef900
        }
      }

      if (edit.has_prev_log_number_) {
        prev_log_number = edit.prev_log_number_;
        have_prev_log_number = true;
      }

      if (edit.has_next_file_number_) {
        next_file = edit.next_file_number_;
        have_next_file = true;
      }

      if (edit.has_max_column_family_) {
        max_column_family = edit.max_column_family_;
      }

      if (edit.has_last_sequence_) {
        last_sequence = edit.last_sequence_;
        have_last_sequence = true;
      }
    }

    if (s.ok() && log_number_decrease) {
      // Since release 2.8, version number is added into MANIFEST file.
      // Prior release 2.8, a bug in LogAndApply() can cause log_number
      // to be smaller than the one from previous edit. To ensure backward
      // compatibility, only fail for MANIFEST genearated by release 2.8
      // and after.
      if (have_version_number) {
        s = Status::Corruption("log number decreases");
      } else {
        Log(options_->info_log, "decreasing of log_number is detected "
            "in MANIFEST\n");
      }
    }
  }

  if (s.ok()) {
    if (!have_next_file) {
      s = Status::Corruption("no meta-nextfile entry in descriptor");
    } else if (!have_log_number) {
      s = Status::Corruption("no meta-lognumber entry in descriptor");
    } else if (!have_last_sequence) {
      s = Status::Corruption("no last-sequence-number entry in descriptor");
    }

    if (!have_prev_log_number) {
      prev_log_number = 0;
    }

    column_family_set_->UpdateMaxColumnFamily(max_column_family);

    MarkFileNumberUsed(prev_log_number);
    MarkFileNumberUsed(log_number);
  }

  // there were some column families in the MANIFEST that weren't specified
  // in the argument
  if (column_families_not_found.size() > 0) {
    s = Status::InvalidArgument(
        "Found unexpected column families. You have to specify all column "
        "families when opening the DB");
  }

  if (s.ok()) {
    for (auto cfd : *column_family_set_) {
      auto builders_iter = builders.find(cfd->GetID());
      assert(builders_iter != builders.end());
      auto builder = builders_iter->second;

      if (options_->max_open_files == -1) {
      // unlimited table cache. Pre-load table handle now.
      // Need to do it out of the mutex.
        builder->LoadTableHandlers();
      }

      Version* v = new Version(cfd, this, current_version_number_++);
      builder->SaveTo(v);

      // Install recovered version
      std::vector<uint64_t> size_being_compacted(v->NumberLevels() - 1);
      cfd->compaction_picker()->SizeBeingCompacted(size_being_compacted);
      v->Finalize(size_being_compacted);
      v->UpdateFilesBySize();
      AppendVersion(cfd, v);
    }

    manifest_file_size_ = manifest_file_size;
    next_file_number_ = next_file + 1;
    last_sequence_ = last_sequence;
    prev_log_number_ = prev_log_number;

    Log(options_->info_log, "Recovered from manifest file:%s succeeded,"
        "manifest_file_number is %lu, next_file_number is %lu, "
        "last_sequence is %lu, log_number is %lu,"
        "prev_log_number is %lu,"
        "max_column_family is %u\n",
        manifest_filename.c_str(),
        (unsigned long)manifest_file_number_,
        (unsigned long)next_file_number_,
        (unsigned long)last_sequence_,
        (unsigned long)log_number,
        (unsigned long)prev_log_number_,
        column_family_set_->GetMaxColumnFamily());

    for (auto cfd : *column_family_set_) {
      Log(options_->info_log,
          "Column family \"%s\", log number is %" PRIu64 "\n",
          cfd->GetName().c_str(), cfd->GetLogNumber());
    }
  }

  for (auto builder : builders) {
    delete builder.second;
  }

  return s;
}

Status VersionSet::ListColumnFamilies(std::vector<std::string>* column_families,
                                      const std::string& dbname, Env* env) {
  // these are just for performance reasons, not correcntes,
  // so we're fine using the defaults
  EnvOptions soptions;
  // Read "CURRENT" file, which contains a pointer to the current manifest file
  std::string current;
  Status s = ReadFileToString(env, CurrentFileName(dbname), &current);
  if (!s.ok()) {
    return s;
  }
  if (current.empty() || current[current.size()-1] != '\n') {
    return Status::Corruption("CURRENT file does not end with newline");
  }
  current.resize(current.size() - 1);

  std::string dscname = dbname + "/" + current;
  unique_ptr<SequentialFile> file;
  s = env->NewSequentialFile(dscname, &file, soptions);
  if (!s.ok()) {
    return s;
  }

  std::map<uint32_t, std::string> column_family_names;
  // default column family is always implicitly there
  column_family_names.insert({0, default_column_family_name});
  VersionSet::LogReporter reporter;
  reporter.status = &s;
  log::Reader reader(std::move(file), &reporter, true /*checksum*/,
                     0 /*initial_offset*/);
  Slice record;
  std::string scratch;
  while (reader.ReadRecord(&record, &scratch) && s.ok()) {
    VersionEdit edit;
    s = edit.DecodeFrom(record);
    if (!s.ok()) {
      break;
    }
    if (edit.is_column_family_add_) {
      if (column_family_names.find(edit.column_family_) !=
          column_family_names.end()) {
        s = Status::Corruption("Manifest adding the same column family twice");
        break;
      }
      column_family_names.insert(
          {edit.column_family_, edit.column_family_name_});
    } else if (edit.is_column_family_drop_) {
      if (column_family_names.find(edit.column_family_) ==
          column_family_names.end()) {
        s = Status::Corruption(
            "Manifest - dropping non-existing column family");
        break;
      }
      column_family_names.erase(edit.column_family_);
    }
  }

  column_families->clear();
  if (s.ok()) {
    for (const auto& iter : column_family_names) {
      column_families->push_back(iter.second);
    }
  }

  return s;
}

Status VersionSet::ReduceNumberOfLevels(const std::string& dbname,
                                        const Options* options,
                                        const EnvOptions& storage_options,
                                        int new_levels) {
  if (new_levels <= 1) {
    return Status::InvalidArgument(
        "Number of levels needs to be bigger than 1");
  }

  ColumnFamilyOptions cf_options(*options);
  std::shared_ptr<Cache> tc(NewLRUCache(
      options->max_open_files - 10, options->table_cache_numshardbits,
      options->table_cache_remove_scan_count_limit));
  VersionSet versions(dbname, options, storage_options, tc.get());
  Status status;

  std::vector<ColumnFamilyDescriptor> dummy;
  ColumnFamilyDescriptor dummy_descriptor(default_column_family_name,
                                          ColumnFamilyOptions(*options));
  dummy.push_back(dummy_descriptor);
  status = versions.Recover(dummy);
  if (!status.ok()) {
    return status;
  }

  Version* current_version =
      versions.GetColumnFamilySet()->GetDefault()->current();
  int current_levels = current_version->NumberLevels();

  if (current_levels <= new_levels) {
    return Status::OK();
  }

  // Make sure there are file only on one level from
  // (new_levels-1) to (current_levels-1)
  int first_nonempty_level = -1;
  int first_nonempty_level_filenum = 0;
  for (int i = new_levels - 1; i < current_levels; i++) {
    int file_num = current_version->NumLevelFiles(i);
    if (file_num != 0) {
      if (first_nonempty_level < 0) {
        first_nonempty_level = i;
        first_nonempty_level_filenum = file_num;
      } else {
        char msg[255];
        snprintf(msg, sizeof(msg),
                 "Found at least two levels containing files: "
                 "[%d:%d],[%d:%d].\n",
                 first_nonempty_level, first_nonempty_level_filenum, i,
                 file_num);
        return Status::InvalidArgument(msg);
      }
    }
  }

  std::vector<FileMetaData*>* old_files_list = current_version->files_;
  // we need to allocate an array with the old number of levels size to
  // avoid SIGSEGV in WriteSnapshot()
  // however, all levels bigger or equal to new_levels will be empty
  std::vector<FileMetaData*>* new_files_list =
      new std::vector<FileMetaData*>[current_levels];
  for (int i = 0; i < new_levels - 1; i++) {
    new_files_list[i] = old_files_list[i];
  }

  if (first_nonempty_level > 0) {
    new_files_list[new_levels - 1] = old_files_list[first_nonempty_level];
  }

  delete[] current_version->files_;
  current_version->files_ = new_files_list;
  current_version->num_levels_ = new_levels;

  VersionEdit ve;
  port::Mutex dummy_mutex;
  MutexLock l(&dummy_mutex);
  return versions.LogAndApply(versions.GetColumnFamilySet()->GetDefault(), &ve,
                              &dummy_mutex, nullptr, true);
}

Status VersionSet::DumpManifest(Options& options, std::string& dscname,
                                bool verbose, bool hex) {
  // Open the specified manifest file.
  unique_ptr<SequentialFile> file;
  Status s = options.env->NewSequentialFile(dscname, &file, storage_options_);
  if (!s.ok()) {
    return s;
  }

  bool have_prev_log_number = false;
  bool have_next_file = false;
  bool have_last_sequence = false;
  uint64_t next_file = 0;
  uint64_t last_sequence = 0;
  uint64_t prev_log_number = 0;
  int count = 0;
  std::unordered_map<uint32_t, std::string> comparators;
  std::unordered_map<uint32_t, Builder*> builders;

  // add default column family
  VersionEdit default_cf_edit;
  default_cf_edit.AddColumnFamily(default_column_family_name);
  default_cf_edit.SetColumnFamily(0);
  ColumnFamilyData* default_cfd =
      CreateColumnFamily(ColumnFamilyOptions(options), &default_cf_edit);
  builders.insert({0, new Builder(default_cfd)});

  {
    VersionSet::LogReporter reporter;
    reporter.status = &s;
    log::Reader reader(std::move(file), &reporter, true/*checksum*/,
                       0/*initial_offset*/);
    Slice record;
    std::string scratch;
    while (reader.ReadRecord(&record, &scratch) && s.ok()) {
      VersionEdit edit;
      s = edit.DecodeFrom(record);
      if (!s.ok()) {
        break;
      }

      // Write out each individual edit
      if (verbose) {
        printf("*************************Edit[%d] = %s\n",
                count, edit.DebugString(hex).c_str());
      }
      count++;

      bool cf_in_builders =
          builders.find(edit.column_family_) != builders.end();

      if (edit.has_comparator_) {
        comparators.insert({edit.column_family_, edit.comparator_});
      }

      ColumnFamilyData* cfd = nullptr;

      if (edit.is_column_family_add_) {
        if (cf_in_builders) {
          s = Status::Corruption(
              "Manifest adding the same column family twice");
          break;
        }
        cfd = CreateColumnFamily(ColumnFamilyOptions(options), &edit);
        builders.insert({edit.column_family_, new Builder(cfd)});
      } else if (edit.is_column_family_drop_) {
        if (!cf_in_builders) {
          s = Status::Corruption(
              "Manifest - dropping non-existing column family");
          break;
        }
        auto builder_iter = builders.find(edit.column_family_);
        delete builder_iter->second;
        builders.erase(builder_iter);
        comparators.erase(edit.column_family_);
        cfd = column_family_set_->GetColumnFamily(edit.column_family_);
        assert(cfd != nullptr);
        cfd->Unref();
        delete cfd;
        cfd = nullptr;
      } else {
        if (!cf_in_builders) {
          s = Status::Corruption(
              "Manifest record referencing unknown column family");
          break;
        }

        cfd = column_family_set_->GetColumnFamily(edit.column_family_);
        // this should never happen since cf_in_builders is true
        assert(cfd != nullptr);

        // if it is not column family add or column family drop,
        // then it's a file add/delete, which should be forwarded
        // to builder
        auto builder = builders.find(edit.column_family_);
        assert(builder != builders.end());
        builder->second->Apply(&edit);
      }

      if (cfd != nullptr && edit.has_log_number_) {
        cfd->SetLogNumber(edit.log_number_);
      }

      if (edit.has_prev_log_number_) {
        prev_log_number = edit.prev_log_number_;
        have_prev_log_number = true;
      }

      if (edit.has_next_file_number_) {
        next_file = edit.next_file_number_;
        have_next_file = true;
      }

      if (edit.has_last_sequence_) {
        last_sequence = edit.last_sequence_;
        have_last_sequence = true;
      }

      if (edit.has_max_column_family_) {
        column_family_set_->UpdateMaxColumnFamily(edit.max_column_family_);
      }
    }
  }
  file.reset();

  if (s.ok()) {
    if (!have_next_file) {
      s = Status::Corruption("no meta-nextfile entry in descriptor");
      printf("no meta-nextfile entry in descriptor");
    } else if (!have_last_sequence) {
      printf("no last-sequence-number entry in descriptor");
      s = Status::Corruption("no last-sequence-number entry in descriptor");
    }

    if (!have_prev_log_number) {
      prev_log_number = 0;
    }
  }

  if (s.ok()) {
    for (auto cfd : *column_family_set_) {
      auto builders_iter = builders.find(cfd->GetID());
      assert(builders_iter != builders.end());
      auto builder = builders_iter->second;

      Version* v = new Version(cfd, this, current_version_number_++);
      builder->SaveTo(v);
      std::vector<uint64_t> size_being_compacted(v->NumberLevels() - 1);
      cfd->compaction_picker()->SizeBeingCompacted(size_being_compacted);
      v->Finalize(size_being_compacted);
      v->UpdateFilesBySize();
      delete builder;

      printf("--------------- Column family \"%s\"  (ID %u) --------------\n",
             cfd->GetName().c_str(), (unsigned int)cfd->GetID());
      printf("log number: %lu\n", (unsigned long)cfd->GetLogNumber());
      auto comparator = comparators.find(cfd->GetID());
      if (comparator != comparators.end()) {
        printf("comparator: %s\n", comparator->second.c_str());
      } else {
        printf("comparator: <NO COMPARATOR>\n");
      }
      printf("%s \n", v->DebugString(hex).c_str());
      delete v;
    }

    next_file_number_ = next_file + 1;
    last_sequence_ = last_sequence;
    prev_log_number_ = prev_log_number;

    printf(
        "next_file_number %lu last_sequence "
        "%lu  prev_log_number %lu max_column_family %u\n",
        (unsigned long)next_file_number_, (unsigned long)last_sequence,
        (unsigned long)prev_log_number,
        column_family_set_->GetMaxColumnFamily());
  }

  return s;
}

void VersionSet::MarkFileNumberUsed(uint64_t number) {
  if (next_file_number_ <= number) {
    next_file_number_ = number + 1;
  }
}

Status VersionSet::WriteSnapshot(log::Writer* log) {
  // TODO: Break up into multiple records to reduce memory usage on recovery?

<<<<<<< HEAD
  // WARNING: This method doesn't hold a mutex!!
=======
  // Save metadata
  VersionEdit edit;
  edit.SetVersionNumber();
  edit.SetComparatorName(icmp_.user_comparator()->Name());
>>>>>>> 63cef900

  // This is done without DB mutex lock held, but only within single-threaded
  // LogAndApply. Column family manipulations can only happen within LogAndApply
  // (the same single thread), so we're safe to iterate.
  for (auto cfd : *column_family_set_) {
    {
      // Store column family info
      VersionEdit edit;
      if (cfd->GetID() != 0) {
        // default column family is always there,
        // no need to explicitly write it
        edit.AddColumnFamily(cfd->GetName());
        edit.SetColumnFamily(cfd->GetID());
      }
      edit.SetComparatorName(
          cfd->internal_comparator().user_comparator()->Name());
      std::string record;
      edit.EncodeTo(&record);
      Status s = log->AddRecord(record);
      if (!s.ok()) {
        return s;
      }
    }

    {
      // Save files
      VersionEdit edit;
      edit.SetColumnFamily(cfd->GetID());

      for (int level = 0; level < cfd->NumberLevels(); level++) {
        for (const auto& f : cfd->current()->files_[level]) {
          edit.AddFile(level,
                       f->number,
                       f->file_size,
                       f->smallest,
                       f->largest,
                       f->smallest_seqno,
                       f->largest_seqno);
        }
      }
      edit.SetLogNumber(cfd->GetLogNumber());
      std::string record;
      edit.EncodeTo(&record);
      Status s = log->AddRecord(record);
      if (!s.ok()) {
        return s;
      }
    }
  }

  return Status::OK();
}

// Opens the mainfest file and reads all records
// till it finds the record we are looking for.
bool VersionSet::ManifestContains(uint64_t manifest_file_number,
                                  const std::string& record) const {
  std::string fname =
      DescriptorFileName(dbname_, manifest_file_number);
  Log(options_->info_log, "ManifestContains: checking %s\n", fname.c_str());
  unique_ptr<SequentialFile> file;
  Status s = env_->NewSequentialFile(fname, &file, storage_options_);
  if (!s.ok()) {
    Log(options_->info_log, "ManifestContains: %s\n", s.ToString().c_str());
    Log(options_->info_log,
        "ManifestContains: is unable to reopen the manifest file  %s",
        fname.c_str());
    return false;
  }
  log::Reader reader(std::move(file), nullptr, true/*checksum*/, 0);
  Slice r;
  std::string scratch;
  bool result = false;
  while (reader.ReadRecord(&r, &scratch)) {
    if (r == Slice(record)) {
      result = true;
      break;
    }
  }
  Log(options_->info_log, "ManifestContains: result = %d\n", result ? 1 : 0);
  return result;
}


uint64_t VersionSet::ApproximateOffsetOf(Version* v, const InternalKey& ikey) {
  uint64_t result = 0;
  for (int level = 0; level < v->NumberLevels(); level++) {
    const std::vector<FileMetaData*>& files = v->files_[level];
    for (size_t i = 0; i < files.size(); i++) {
      if (v->cfd_->internal_comparator().Compare(files[i]->largest, ikey) <=
          0) {
        // Entire file is before "ikey", so just add the file size
        result += files[i]->file_size;
      } else if (v->cfd_->internal_comparator().Compare(files[i]->smallest,
                                                        ikey) > 0) {
        // Entire file is after "ikey", so ignore
        if (level > 0) {
          // Files other than level 0 are sorted by meta->smallest, so
          // no further files in this level will contain data for
          // "ikey".
          break;
        }
      } else {
        // "ikey" falls in the range for this table.  Add the
        // approximate offset of "ikey" within the table.
        TableReader* table_reader_ptr;
        Iterator* iter = v->cfd_->table_cache()->NewIterator(
            ReadOptions(), storage_options_, v->cfd_->internal_comparator(),
            *(files[i]), &table_reader_ptr);
        if (table_reader_ptr != nullptr) {
          result += table_reader_ptr->ApproximateOffsetOf(ikey.Encode());
        }
        delete iter;
      }
    }
  }
  return result;
}

void VersionSet::AddLiveFiles(std::vector<uint64_t>* live_list) {
  // pre-calculate space requirement
  int64_t total_files = 0;
  for (auto cfd : *column_family_set_) {
    Version* dummy_versions = cfd->dummy_versions();
    for (Version* v = dummy_versions->next_; v != dummy_versions;
         v = v->next_) {
      for (int level = 0; level < v->NumberLevels(); level++) {
        total_files += v->files_[level].size();
      }
    }
  }

  // just one time extension to the right size
  live_list->reserve(live_list->size() + total_files);

  for (auto cfd : *column_family_set_) {
    Version* dummy_versions = cfd->dummy_versions();
    for (Version* v = dummy_versions->next_; v != dummy_versions;
         v = v->next_) {
      for (int level = 0; level < v->NumberLevels(); level++) {
        for (const auto& f : v->files_[level]) {
          live_list->push_back(f->number);
        }
      }
    }
  }
}

Iterator* VersionSet::MakeInputIterator(Compaction* c) {
  ReadOptions options;
  options.verify_checksums =
      c->column_family_data()->options()->verify_checksums_in_compaction;
  options.fill_cache = false;

  // Level-0 files have to be merged together.  For other levels,
  // we will make a concatenating iterator per level.
  // TODO(opt): use concatenating iterator for level-0 if there is no overlap
  const int space = (c->level() == 0 ? c->inputs(0)->size() + 1 : 2);
  Iterator** list = new Iterator*[space];
  int num = 0;
  for (int which = 0; which < 2; which++) {
    if (!c->inputs(which)->empty()) {
      if (c->level() + which == 0) {
        for (const auto& file : *c->inputs(which)) {
          list[num++] = c->column_family_data()->table_cache()->NewIterator(
              options, storage_options_compactions_,
              c->column_family_data()->internal_comparator(), *file, nullptr,
              true /* for compaction */);
        }
      } else {
        // Create concatenating iterator for the files from this level
        list[num++] = NewTwoLevelIterator(
            new Version::LevelFileNumIterator(
                c->column_family_data()->internal_comparator(),
                c->inputs(which)),
            &GetFileIterator, c->column_family_data()->table_cache(), options,
            storage_options_, c->column_family_data()->internal_comparator(),
            true /* for compaction */);
      }
    }
  }
  assert(num <= space);
  Iterator* result = NewMergingIterator(
      env_, &c->column_family_data()->internal_comparator(), list, num);
  delete[] list;
  return result;
}

// verify that the files listed in this compaction are present
// in the current version
bool VersionSet::VerifyCompactionFileConsistency(Compaction* c) {
#ifndef NDEBUG
  Version* version = c->column_family_data()->current();
  if (c->input_version() != version) {
    Log(options_->info_log, "VerifyCompactionFileConsistency version mismatch");
  }

  // verify files in level
  int level = c->level();
  for (int i = 0; i < c->num_input_files(0); i++) {
    uint64_t number = c->input(0,i)->number;

    // look for this file in the current version
    bool found = false;
    for (unsigned int j = 0; j < version->files_[level].size(); j++) {
      FileMetaData* f = version->files_[level][j];
      if (f->number == number) {
        found = true;
        break;
      }
    }
    if (!found) {
      return false; // input files non existant in current version
    }
  }
  // verify level+1 files
  level++;
  for (int i = 0; i < c->num_input_files(1); i++) {
    uint64_t number = c->input(1,i)->number;

    // look for this file in the current version
    bool found = false;
    for (unsigned int j = 0; j < version->files_[level].size(); j++) {
      FileMetaData* f = version->files_[level][j];
      if (f->number == number) {
        found = true;
        break;
      }
    }
    if (!found) {
      return false; // input files non existant in current version
    }
  }
#endif
  return true;     // everything good
}

Status VersionSet::GetMetadataForFile(uint64_t number, int* filelevel,
                                      FileMetaData** meta,
                                      ColumnFamilyData** cfd) {
  for (auto cfd_iter : *column_family_set_) {
    Version* version = cfd_iter->current();
    for (int level = 0; level < version->NumberLevels(); level++) {
      for (const auto& file : version->files_[level]) {
        if (file->number == number) {
          *meta = file;
          *filelevel = level;
          *cfd = cfd_iter;
          return Status::OK();
        }
      }
    }
  }
  return Status::NotFound("File not present in any level");
}

void VersionSet::GetLiveFilesMetaData(std::vector<LiveFileMetaData>* metadata) {
  for (auto cfd : *column_family_set_) {
    for (int level = 0; level < cfd->NumberLevels(); level++) {
      for (const auto& file : cfd->current()->files_[level]) {
        LiveFileMetaData filemetadata;
        filemetadata.name = TableFileName("", file->number);
        filemetadata.level = level;
        filemetadata.size = file->file_size;
        filemetadata.smallestkey = file->smallest.user_key().ToString();
        filemetadata.largestkey = file->largest.user_key().ToString();
        filemetadata.smallest_seqno = file->smallest_seqno;
        filemetadata.largest_seqno = file->largest_seqno;
        metadata->push_back(filemetadata);
      }
    }
  }
}

void VersionSet::GetObsoleteFiles(std::vector<FileMetaData*>* files) {
  files->insert(files->end(), obsolete_files_.begin(), obsolete_files_.end());
  obsolete_files_.clear();
}

ColumnFamilyData* VersionSet::CreateColumnFamily(
    const ColumnFamilyOptions& options, VersionEdit* edit) {
  assert(edit->is_column_family_add_);

  Version* dummy_versions = new Version(nullptr, this);
  auto new_cfd = column_family_set_->CreateColumnFamily(
      edit->column_family_name_, edit->column_family_, dummy_versions, options);

  AppendVersion(new_cfd, new Version(new_cfd, this, current_version_number_++));
  new_cfd->CreateNewMemtable();
  new_cfd->SetLogNumber(edit->log_number_);
  return new_cfd;
}

}  // namespace rocksdb<|MERGE_RESOLUTION|>--- conflicted
+++ resolved
@@ -10,11 +10,6 @@
 #define __STDC_FORMAT_MACROS
 #include "db/version_set.h"
 
-<<<<<<< HEAD
-#define __STDC_FORMAT_MACROS
-
-=======
->>>>>>> 63cef900
 #include <inttypes.h>
 #include <algorithm>
 #include <map>
@@ -1562,22 +1557,15 @@
     pending_manifest_file_number_ = NewFileNumber();
     batch_edits.back()->SetNextFile(next_file_number_);
     new_descriptor_log = true;
-<<<<<<< HEAD
-    manifest_file_number_ = NewFileNumber(); // Change manifest file no.
+  } else {
+    pending_manifest_file_number_ = manifest_file_number_;
   }
 
   if (new_descriptor_log) {
-    new_manifest_filename = DescriptorFileName(dbname_, manifest_file_number_);
-    edit->SetNextFile(next_file_number_);
-    // if we're writing out new snapshot make sure to persist max column
-    // family
+    // if we're writing out new snapshot make sure to persist max column family
     if (column_family_set_->GetMaxColumnFamily() > 0) {
       edit->SetMaxColumnFamily(column_family_set_->GetMaxColumnFamily());
     }
-=======
-  } else {
-    pending_manifest_file_number_ = manifest_file_number_;
->>>>>>> 63cef900
   }
 
   // Unlock during expensive operations. New writes cannot get here
@@ -1690,7 +1678,6 @@
 
   // Install the new version
   if (s.ok()) {
-<<<<<<< HEAD
     if (edit->is_column_family_add_) {
       // no group commit on column family add
       assert(batch_edits.size() == 1);
@@ -1717,16 +1704,8 @@
       AppendVersion(column_family_data, v);
     }
 
-    manifest_file_size_ = new_manifest_file_size;
-=======
     manifest_file_number_ = pending_manifest_file_number_;
     manifest_file_size_ = new_manifest_file_size;
-    AppendVersion(v);
-    if (max_log_number_in_batch != 0) {
-      assert(log_number_ < max_log_number_in_batch);
-      log_number_ = max_log_number_in_batch;
-    }
->>>>>>> 63cef900
     prev_log_number_ = edit->prev_log_number_;
   } else {
     Log(options_->info_log, "Error in committing version %lu",
@@ -1952,15 +1931,14 @@
         builder->second->Apply(&edit);
       }
 
-<<<<<<< HEAD
       if (cfd != nullptr) {
         if (edit.has_log_number_) {
           if (cfd->GetLogNumber() > edit.log_number_) {
-            s = Status::Corruption(
-                "Log Numbers in MANIFEST are not always increasing");
+            log_number_decrease = true;
+          } else {
+            cfd->SetLogNumber(edit.log_number_);
+            have_log_number = true;
           }
-          cfd->SetLogNumber(edit.log_number_);
-          have_log_number = true;
         }
         if (edit.has_comparator_ &&
             edit.comparator_ != cfd->user_comparator()->Name()) {
@@ -1968,23 +1946,11 @@
               cfd->user_comparator()->Name(),
               "does not match existing comparator " + edit.comparator_);
           break;
-=======
+        }
+      }
+
       if (edit.has_version_number_) {
         have_version_number = true;
-      }
-
-      // Only a flush's edit or a new snapshot can write log number during
-      // LogAndApply. Since memtables are flushed and inserted into
-      // manifest_writers_ queue in order, the log number in MANIFEST file
-      // should be monotonically increasing.
-      if (edit.has_log_number_) {
-        if (have_log_number && log_number >= edit.log_number_) {
-          log_number_decrease = true;
-        } else {
-          log_number = edit.log_number_;
-          have_log_number = true;
->>>>>>> 63cef900
-        }
       }
 
       if (edit.has_prev_log_number_) {
@@ -2014,10 +1980,13 @@
       // compatibility, only fail for MANIFEST genearated by release 2.8
       // and after.
       if (have_version_number) {
-        s = Status::Corruption("log number decreases");
+        s = Status::Corruption(
+            "MANIFEST corruption - Log numbers in records NOT "
+            "monotonically increasing");
       } else {
-        Log(options_->info_log, "decreasing of log_number is detected "
-            "in MANIFEST\n");
+        Log(options_->info_log,
+            "MANIFEST corruption detected, but ignored - Log numbers in "
+            "records NOT monotonically increasing");
       }
     }
   }
@@ -2441,14 +2410,9 @@
 Status VersionSet::WriteSnapshot(log::Writer* log) {
   // TODO: Break up into multiple records to reduce memory usage on recovery?
 
-<<<<<<< HEAD
   // WARNING: This method doesn't hold a mutex!!
-=======
-  // Save metadata
-  VersionEdit edit;
-  edit.SetVersionNumber();
-  edit.SetComparatorName(icmp_.user_comparator()->Name());
->>>>>>> 63cef900
+
+  bool first_record = false;
 
   // This is done without DB mutex lock held, but only within single-threaded
   // LogAndApply. Column family manipulations can only happen within LogAndApply
@@ -2457,6 +2421,10 @@
     {
       // Store column family info
       VersionEdit edit;
+      if (first_record) {
+        edit.SetVersionNumber();
+        first_record = false;
+      }
       if (cfd->GetID() != 0) {
         // default column family is always there,
         // no need to explicitly write it
